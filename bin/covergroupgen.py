#!/usr/bin/env python3
##################################
# covergroupgen.py
#
# David_Harris@hmc.edu 15 August 2025
# SPDX-License-Identifier: Apache-2.0 WITH SHL-2.1
#
# Generate functional covergroups for RISC-V instructions
##################################

import os
import csv
import re
import sys
import math

##################################
# Functions
##################################

# readTestplans iterates over all of the CSV testplan files in the testplans directory
# It poupulates a dictionary of dictionaries with
# the top level key being the architecture (e.g. RV64I)
# the second level key being the instruction mnemonic (e.g. add)
# the value being a list of covergroups for that instruction

def readTestplans():
    testplans = dict()
<<<<<<< HEAD
    archSources = dict()
    coverplanDirs = [(f'{ARCH_VERIF}/testplans', 'unpriv'), (f'{ARCH_VERIF}/testplans/priv', 'priv')]
    for coverplanDir, source in coverplanDirs:
        if not os.path.exists(coverplanDir):
            continue  # Skip missing directories
        for file in os.listdir(coverplanDir):
            if file.endswith(".csv"):
                arch = re.search("(.*).csv", file).group(1)
                #print(os.path.join(coverplanDir, file)+ " " + arch)
                with open(os.path.join(coverplanDir, file)) as csvfile:
                    reader = csv.DictReader(csvfile)
                    tp = dict()
                    for row in reader:
                        #print(f"row = {row}")
                        if ("Instruction" not in row):
                            print("Error reading testplan "+ file+".  Did you remember to shrink the .csv files after expanding?")
                            exit(1)
                        instr = row["Instruction"]
                        cps = []
                        del row["Instruction"]
                        for key, value in row.items():
    #                        print(f"Instr = {instr} key = {key}, value = {value} file = {file}")
                            if (type(value) == str and value != ''):
                                if(key == "Type"):
                                    cps.append("sample_" + value)
                                else:
                                    if (value != "x"): # for special entries, append the entry name (e.g. cp_rd_corners becomes cp_rd_corners_lui)
                                        key = key + "_" + value
                                    cps.append(key)
                        tp[instr] = cps
                testplans[arch] = tp
                archSources[arch] = source
                if (arch =="I"): # duplicate I testplan for E
                    testplans["E"] = tp
                    archSources["E"] = source
                if (arch == "Vx"):
                    for effew in ["8", "16", "32", "64"]:
                        testplans["Vx" + effew] = tp
                        archSources["Vx" + effew] = source
                    del testplans["Vx"]
                    del archSources["Vx"]
    return testplans, archSources
=======
    for file in os.listdir(coverplanDir):
        if file.endswith(".csv"):
            arch = re.search("(.*).csv", file).group(1)
            #print(os.path.join(coverplanDir, file)+ " " + arch)
            with open(os.path.join(coverplanDir, file)) as csvfile:
                reader = csv.DictReader(csvfile)
                tp = dict()
                for row in reader:
                    #print(f"row = {row}")
                    if ("Instruction" not in row):
                        print("Error reading testplan "+ file+".  Did you remember to shrink the .csv files after expanding?")
                        exit(1)
                    instr = row["Instruction"]
                    cps = []
                    del row["Instruction"]
                    for key, value in row.items():
#                        print(f"Instr = {instr} key = {key}, value = {value} file = {file}")
                        if (type(value) == str and value != ''):
                            if(key == "Type"):
                                cps.append("sample_" + value)
                            else:
                                if (value != "x"): # for special entries, append the entry name (e.g. cp_rd_corners becomes cp_rd_corners_lui)
                                    key = key + "_" + value
                                cps.append(key)
                    tp[instr] = cps
            testplans[arch] = tp
            if (arch =="I"): # duplicate I testplan for E
                testplans["E"] = tp
            if (arch == "Vx"):
                for effew in ["8", "16", "32", "64"]:
                    testplans["Vx" + effew] = tp
                del testplans["Vx"]
            if (arch == "Vls"):
                for effew in ["8", "16", "32", "64"]:
                    testplans["Vls" + effew] = tp
                del testplans["Vls"]
    return testplans
>>>>>>> 82ef4456

# readCovergroupTemplates reads the covergroup templates from the templates directory

def readCovergroupTemplates():
    templateDir = f'{ARCH_VERIF}/templates/coverage'
    covergroupTemplates = dict()
    for file in os.listdir(templateDir):
        if file.endswith(".txt"):
            cg = re.search("(.*).txt", file).group(1)
            with open(os.path.join(templateDir, file)) as f:
                covergroupTemplates[cg] = f.read()
    return covergroupTemplates

# customizeTemplate replaces the placeholders in the covergroup template with the actual values
# and picks from RV32/RV64 as necessary

def customizeTemplate(covergroupTemplates, name, arch, instr, effew=""):
    if (name in covergroupTemplates):
        template = covergroupTemplates[name]
    else:
        if (not (name in missingTemplates)):
            print(f"No template found for '{name}'.  Check if there are spaces before or after coverpoint name.")
            missingTemplates.append(name)
        return ""
    instr_nodot = instr.replace(".", "_")
    template = template.replace("INSTRNODOT", instr_nodot)
    template = template.replace("INSTR", instr)
    template = template.replace("ARCHUPPER", arch.upper())
    template = template.replace("ARCHCASE", arch)
    template = template.replace("ARCH", arch.lower())
    if (effew != ""):
        template = template.replace("TWOEFFEW", str(2 * int(effew)))
        template = template.replace("EFFEW", str(int(effew)))
        template = template.replace("EFFVSEW", str(int(math.log2(int(effew)))-3))
    return template

# Check if any instruction in this extension is not available in the specified RV32 or RV64
def anyExclusion(rv, instrs, tp):
    for instr in instrs:
        cps = tp[instr]
        if (not(rv in cps)):
            return True
    return False

def anyEFFEWExclusion(effew, instrs, tp):
    for instr in instrs:
        cps = tp[instr]
        if (not(effew in cps)):
            return True
    return False

# Write the instruction if it has an x in the listed RV32 and RV64 columns.  When hasRV32/64 is false, the column must be empty
# Thereby group instructions according to which XLEN they are in
def writeInstrs(f, finit, k, covergroupTemplates, tp, arch, hasRV32, hasRV64):
    for instr in k:
        cps = tp[instr]
        match32 = ("RV32" in cps) ^ (not hasRV32)
        match64 = ("RV64" in cps) ^ (not hasRV64)
        vectorwiden = (arch.startswith("Vx") or arch.startswith("Vls")) and (instr.startswith("vw") or (".w" in instr))
        if (match32 and match64):
            if (vectorwiden):
                effew = getEffew(arch)
                f.write(customizeTemplate(covergroupTemplates, "instruction_vector_widen", arch, instr, effew=effew))
                finit.write(customizeTemplate(covergroupTemplates, "init_vector_widen", arch, instr, effew=effew))
            else:
                f.write(customizeTemplate(covergroupTemplates, "instruction", arch, instr))
                finit.write(customizeTemplate(covergroupTemplates, "init", arch, instr))
            for cp in cps:
                if(not (cp.startswith("sample_") or cp == "RV32" or cp == "RV64" or cp.startswith("EFFEW"))): # skip these initial columns

                    if "cr_vl_lmul" in cp:
                        effew = getEffew(arch)
                        cp = cp + "_sew" + effew

                    if "sew_lte" in cp:
                        effew = getEffew(arch)
                        match = re.search(r"(\d+)$", cp)
                        if match:
                            num = int(match.group(1))
                            if (int(effew) <= num): # only_sew8 should only be included if sew = 8
                                cp = re.sub(r"_sew_lte_\d+", "", cp)
                                f.write(customizeTemplate(covergroupTemplates, cp, arch, instr))
                    else:
                        f.write(customizeTemplate(covergroupTemplates, cp, arch, instr))
            if (vectorwiden):
                f.write(customizeTemplate(covergroupTemplates, "endgroup_vector_widen", arch, instr))
            else:
                f.write(customizeTemplate(covergroupTemplates, "endgroup", arch, instr))

def writeCovergroupSampleFunctions(f, k, covergroupTemplates, tp, arch, hasRV32, hasRV64):
    for instr in k:
        cps = tp[instr]
        match32 = ("RV32" in cps) ^ (not hasRV32)
        match64 = ("RV64" in cps) ^ (not hasRV64)
        if (match32 and match64):
            if arch.startswith("Vx") or arch.startswith("Vls"):
                if instr.startswith("vw") or (".w" in instr):
                    effew = getEffew(arch)
                    f.write(customizeTemplate(covergroupTemplates, "covergroup_sample_vector_widen", arch, instr, effew=effew))
                else:
                    f.write(customizeTemplate(covergroupTemplates, "covergroup_sample_vector", arch, instr))
            elif arch != "E": # E currently breaks coverage
                f.write(customizeTemplate(covergroupTemplates, "covergroup_sample", arch, instr))

def writeInstructionSampleFunction(f, k, covergroupTemplates, tp, arch, hasRV32, hasRV64):
    for instr in k:
        cps = tp[instr]
        match32 = ("RV32" in cps) ^ (not hasRV32)
        match64 = ("RV64" in cps) ^ (not hasRV64)
        if (match32 and match64):
            for cp in cps:
                if (cp in cps and cp.startswith("sample_")):
                    f.write(customizeTemplate(covergroupTemplates, cp, arch, instr))

def getEffew(arch):
    match = re.search(r'(\d+)$', arch)
    if match:
        effew = match.group(1)
    else:
        raise ValueError(f"Arch does not contain an expected integer: '"+ arch+ "'")

    return effew

# writeCovergroups iterates over the testplans and covergroup templates to generate the covergroups for
# all instructions in each testplan

def writeCovergroups(testPlans, covergroupTemplates, archSources):
    covergroupDir = ARCH_VERIF+'/fcov/'
    with open(os.path.join(covergroupDir,"coverage/RISCV_instruction_sample.svh"), "w") as fsample:
        fsample.write(customizeTemplate(covergroupTemplates, "instruction_sample_header", "NA", "NA"))
        for arch, tp in testPlans.items():
            covergroupSubDir = archSources.get(arch, 'unpriv')
            covergroupOutDir = os.path.join(covergroupDir, covergroupSubDir)
            os.makedirs(covergroupOutDir, exist_ok=True)

            file = arch + "_coverage.svh"
            initfile = arch + "_coverage_init.svh"
            print("***** Writing " + file)

            with open(os.path.join(covergroupOutDir,file), "w") as f:
                finit = open(os.path.join(covergroupOutDir,initfile), "w")
                #print(covergroupTemplates)
                if arch.startswith("Vx") or arch.startswith("Vls"):
                    effew = getEffew(arch)
                    f.write(customizeTemplate(covergroupTemplates,"header_vector", arch, "", effew=effew))
                else:
                    f.write(customizeTemplate(covergroupTemplates,"header", arch, ""))
                finit.write(customizeTemplate(covergroupTemplates,"initheader", arch, ""))

                k = list(tp.keys())
                k.sort()
                if arch.startswith("Vx") or arch.startswith("Vls"):
                    k = [instr for instr in k if f"EFFEW{effew}" in tp[instr]]

                writeInstrs(f, finit, k, covergroupTemplates, tp, arch, True, True)
                if (anyExclusion("RV64", k, tp)):
                    f.write(customizeTemplate(covergroupTemplates, "RV32", arch, "NA1"))
                    finit.write(customizeTemplate(covergroupTemplates, "RV32", arch, "NA1"))
                    writeInstrs(f, finit, k, covergroupTemplates, tp, arch, True, False)
                    f.write(customizeTemplate(covergroupTemplates, "end", arch, "NA1"))
                    finit.write(customizeTemplate(covergroupTemplates, "end", arch, "NA1"))
                if (anyExclusion("RV32", k, tp)):
                    f.write(customizeTemplate(covergroupTemplates, "RV64", arch, "NA2"))
                    finit.write(customizeTemplate(covergroupTemplates, "RV64", arch, "NA2"))
                    writeInstrs(f, finit, k, covergroupTemplates, tp, arch, False, True)
                    f.write(customizeTemplate(covergroupTemplates, "end", arch, "NA2"))
                    finit.write(customizeTemplate(covergroupTemplates, "end", arch, "NA2"))

                # Covergroup sample functions: also separate out generic and ones specific to RV32/RV64 with `ifdefs`
                if arch.startswith("Vx") or arch.startswith("Zv") or arch.startswith("Vls"):
                    f.write(customizeTemplate(covergroupTemplates, "covergroup_sample_header_vector", arch, "NA3", effew=effew))
                else:
                    f.write(customizeTemplate(covergroupTemplates, "covergroup_sample_header", arch, "NA3"))
                writeCovergroupSampleFunctions(f, k, covergroupTemplates, tp, arch, True, True)
                if (anyExclusion("RV64", k, tp)):
                    f.write(customizeTemplate(covergroupTemplates, "RV32", arch, "NA4"))
                    writeCovergroupSampleFunctions(f, k, covergroupTemplates, tp, arch, True, False)
                    f.write(customizeTemplate(covergroupTemplates, "end", arch, "NA4"))
                if (anyExclusion("RV32", k, tp)):
                    f.write(customizeTemplate(covergroupTemplates, "RV64", arch, "NA5"))
                    writeCovergroupSampleFunctions(f, k, covergroupTemplates, tp, arch, False, True)
                    f.write(customizeTemplate(covergroupTemplates, "end", arch, "NA5"))
                if arch.startswith("Vx") or arch.startswith("Zv") or arch.startswith("Vls"):
                    f.write(customizeTemplate(covergroupTemplates, "covergroup_sample_end_vector", arch, "NA3"))
                else:
                    f.write(customizeTemplate(covergroupTemplates, "covergroup_sample_end", arch, "NA3"))

                # Instruction sample function: also separate out generic and ones specific to RV32/RV64 with `ifdefs`
                writeInstructionSampleFunction(fsample, k, covergroupTemplates, tp, arch, True, True)
                if (anyExclusion("RV64", k, tp)):
                    fsample.write(customizeTemplate(covergroupTemplates, "RV32", arch, "NA4"))
                    writeInstructionSampleFunction(fsample, k, covergroupTemplates, tp, arch, True, False)
                    fsample.write(customizeTemplate(covergroupTemplates, "end", arch, "NA4"))
                if (anyExclusion("RV32", k, tp)):
                    fsample.write(customizeTemplate(covergroupTemplates, "RV64", arch, "NA5"))
                    writeInstructionSampleFunction(fsample, k, covergroupTemplates, tp, arch, False, True)
                    fsample.write(customizeTemplate(covergroupTemplates, "end", arch, "NA5"))

        fsample.write(customizeTemplate(covergroupTemplates, "instruction_sample_end", "NA", "NA"))

    # Create include files listing all the coverage groups to use in RISCV_coverage_base
    keys = list(testPlans.keys())
    keys.sort()
    # Add priv covergroups to list for initialization and sampling
    keys.extend(f.split("_")[0] for f in os.listdir(f"{covergroupDir}/priv") if f.endswith("_coverage.svh"))
    keys.extend(f.split("_")[0] for f in os.listdir(f"{covergroupDir}/rv32_priv") if f.endswith("_coverage.svh"))
    keys.extend(f.split("_")[0] for f in os.listdir(f"{covergroupDir}/rv64_priv") if f.endswith("_coverage.svh"))
    file = f"{covergroupDir}/coverage/RISCV_coverage_base_init.svh"
    with open(os.path.join(file), "w") as f:
        for arch in keys:
            f.write(customizeTemplate(covergroupTemplates, "coverageinit", arch, ""))
    file = f"{covergroupDir}/coverage/RISCV_coverage_base_sample.svh"
    with open(os.path.join(file), "w") as f:
        for arch in keys:
            f.write(customizeTemplate(covergroupTemplates, "coveragesample", arch, ""))



##################################
# Main Python Script
##################################

if __name__ == '__main__':
    ARCH_VERIF = os.path.abspath(os.path.join(os.path.dirname(sys.argv[0]), ".."))
    missingTemplates = list() # keep list of missing templates to only print once
    testPlans, archSources = readTestplans()
    covergroupTemplates = readCovergroupTemplates()
    writeCovergroups(testPlans, covergroupTemplates, archSources)<|MERGE_RESOLUTION|>--- conflicted
+++ resolved
@@ -26,7 +26,6 @@
 
 def readTestplans():
     testplans = dict()
-<<<<<<< HEAD
     archSources = dict()
     coverplanDirs = [(f'{ARCH_VERIF}/testplans', 'unpriv'), (f'{ARCH_VERIF}/testplans/priv', 'priv')]
     for coverplanDir, source in coverplanDirs:
@@ -68,46 +67,13 @@
                         archSources["Vx" + effew] = source
                     del testplans["Vx"]
                     del archSources["Vx"]
+                if (arch == "Vls"):
+                    for effew in ["8", "16", "32", "64"]:
+                        testplans["Vls" + effew] = tp
+                        archSources["Vls" + effew] = source
+                    del testplans["Vls"]
+                    del archSources["Vls"]
     return testplans, archSources
-=======
-    for file in os.listdir(coverplanDir):
-        if file.endswith(".csv"):
-            arch = re.search("(.*).csv", file).group(1)
-            #print(os.path.join(coverplanDir, file)+ " " + arch)
-            with open(os.path.join(coverplanDir, file)) as csvfile:
-                reader = csv.DictReader(csvfile)
-                tp = dict()
-                for row in reader:
-                    #print(f"row = {row}")
-                    if ("Instruction" not in row):
-                        print("Error reading testplan "+ file+".  Did you remember to shrink the .csv files after expanding?")
-                        exit(1)
-                    instr = row["Instruction"]
-                    cps = []
-                    del row["Instruction"]
-                    for key, value in row.items():
-#                        print(f"Instr = {instr} key = {key}, value = {value} file = {file}")
-                        if (type(value) == str and value != ''):
-                            if(key == "Type"):
-                                cps.append("sample_" + value)
-                            else:
-                                if (value != "x"): # for special entries, append the entry name (e.g. cp_rd_corners becomes cp_rd_corners_lui)
-                                    key = key + "_" + value
-                                cps.append(key)
-                    tp[instr] = cps
-            testplans[arch] = tp
-            if (arch =="I"): # duplicate I testplan for E
-                testplans["E"] = tp
-            if (arch == "Vx"):
-                for effew in ["8", "16", "32", "64"]:
-                    testplans["Vx" + effew] = tp
-                del testplans["Vx"]
-            if (arch == "Vls"):
-                for effew in ["8", "16", "32", "64"]:
-                    testplans["Vls" + effew] = tp
-                del testplans["Vls"]
-    return testplans
->>>>>>> 82ef4456
 
 # readCovergroupTemplates reads the covergroup templates from the templates directory
 
