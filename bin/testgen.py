#!/usr/bin/env python3
##################################
# testgen.py
#
# David_Harris@hmc.edu 27 March 2024
# SPDX-License-Identifier: Apache-2.0 WITH SHL-2.1
#
# Generate directed tests for functional coverage
##################################

##################################
# libraries
##################################
from datetime import datetime
from random import randint
from random import seed
from random import getrandbits
import os
import re
import sys
import filecmp
import math

##################################
# functions
##################################


#MULTIPLE extensions write now come out together ZcbsZsc-> Zcbs_Zsc TODO 
def insertTemplate(name):
    f.write(f"\n# {name}\n")
    with open(f"{ARCH_VERIF}/templates/testgen/{name}") as h:
        template = h.read()
    # Replace placeholders with the actual values
<<<<<<< HEAD
    if extension.upper() == "I":                         # <<< fixed line
      template = template.replace("ISAEXT", f"RV{xlen}{extension}")
      template = template.replace("TestCase", f"//check ISA:=regex(.*{xlen}.*);check ISA:=regex(.*{extension}.*);def TEST_CASE_1=True;")
      template = template.replace("sigupd_count", str(sigupd_count)) # sigupd counter to create enough space
      template = template.replace("Instruction", test)  # sets the specific instruction for RVTEST_CASE Macro
    else: 
      template = template.replace("sigupd_count", str(sigupd_count)) # sigupd counter to create enough space
      template = template.replace("ISAEXT", f"RV{xlen}I{extension}") # used for RVTEST_ISA Macro
      template = template.replace("TestCase", f"//check ISA:=regex(.*{xlen}.*);check ISA:=regex(.*.*I.*{extension}.*);def TEST_CASE_1=True;") # 
      template = template.replace("Instruction", test)  # sets the specific instruction for RVTEST_CASE Macro
=======
    template = template.replace("sigupd_count", str(sigupd_count))
    template = template.replace("ISAEXT", f"RV{xlen}{extension}")
    template = template.replace("TestCase", f"//check ISA:=regex(.*{xlen}.*);check ISA:=regex(.*{extension}.*);def TEST_CASE_1=True;") # , str(instruction)
    template = template.replace("Instruction", test)  #missing the 0 in front check meeting
>>>>>>> b910630a
    f.write(template)

def shiftImm(imm, xlen):
  imm = imm % xlen
  return str(imm)

def signedImm12(imm, immOffset = False):
#                          ^~~~~~~~~~~~~~~~~ if the imm is used as an offset, restrict the range to [-2047, 2047]
  pos = imm > 0
  imm = imm % pow(2, 12)
  if (imm & 0x800): # Check if the 12th bit (0x800) is set
    imm = imm - 0x1000 # Convert to negative value
  if immOffset and imm == -2048:
    imm += 1 +  pos * 0x0ffe # change to abs(2047) with the sign of the original
  return str(imm)

def unsignedImm12(imm, immOffset = False):
#                          ^~~~~~~~~~~~~~~~~ if the imm is used as an offset, restrict the range to [-2047, 2047]
  pos = imm > 0
  imm = imm % pow(2, 12)
  if immOffset and imm == -2048:
    imm += 1 +  pos * 0x0ffe # change to abs(2047) with the sign of the original
  return str(imm)

def unsignedImm20(imm):
  imm = imm % pow(2, 20)
  return str(imm)

def unsignedImm5(imm):
  imm = imm % pow(2, 5)
  # zero immediates are prohibited
  if test not in ["c.lw","c.sw","c.ld","c.sd","c.lwsp","c.ldsp","c.flw","c.fsw","c.fld","c.fsd"] + csritype:
    if imm == 0:
      imm = 8
  return str(imm)

def ibtype_unsignedImm(xlen, imm):
  if test == "roriw": xlen = 32
  imm = imm % xlen
  return str(imm)

def SextImm6(imm):
  imm = imm % pow(2, 6)
  if (imm & 0x20):
    #if the 6th bit is high, sign extend it
    imm = imm | 0xfffC0
  if (imm == 0):
    imm = 1
  return str(hex(imm))


def ZextImm6(imm):
  imm = imm % pow(2, 6)
  if test not in ["c.lw","c.sw","c.ld","c.sd","c.lwsp","c.ldsp","c.sdsp","c.swsp","c.flwsp","c.fswsp","c.fsdsp","c.fldsp"]:
    if imm == 0:
      imm = 8
  return str(imm)

def signedImm6(imm):
  imm = imm % pow(2, 6)
  if (imm & 0x20):
    imm = imm - 0x40
  return str(imm)

def unsignedImm10(imm):
  imm = imm % pow(2, 10)
  # zero immediates are prohibited
  if imm == 0:
    imm = 16
  return str(imm)

def unsignedImm8(imm):
  imm = imm % pow(2, 8)
  # zero immediates are prohibited
  if imm == 0:
    imm = 16
  return str(imm)

def unsignedImm2(imm):
  imm = imm % pow(2, 2)
  return str(imm)

def unsignedImm1(imm):
  imm = imm % pow(2, 1)
  return str(imm)

def makeImm(imm, immlen, signed):
  imm = imm % pow(2,immlen)
  if signed:
    if imm & pow(2, immlen-1):
      imm = imm - pow(2, immlen)
  return str(imm)

def writeSIGUPD(rd):
    global sigupd_count  # Allow modification of global variable
    sigupd_count += 1  # Increment counter on each call
    l = f"RVTEST_SIGUPD(x{sigReg}, x{rd})\n"
    return l

def writeSIGUPD_F(rd):
    # *** write this
    return ""


def loadFloatReg(reg, val, xlen, flen): # *** eventually load from constant table instead
  # Assumes that x2 is loaded with the base addres to avoid repeated `la` instructions
  lines = "" # f"# Loading value {val} into f{reg}\n"
  if test[-1] == "d" or NaNBox_tests == "D":
    precision = 64
    loadop = "fld"
  elif NaNBox_tests == "S":
    precision = 32
    loadop = "flw"
  elif test[-1] == "h":
    precision = 16
    loadop = "flh"
  else:
    precision = 32
    loadop = "flw"
  storeop =  "sw" if (min (xlen, flen) == 32) else "sd"
  lines = lines + "la x2, scratch\n"
  if (precision > xlen): # precision = 64, xlen = 32
    lines = lines + f"li x3, 0x{formatstrFP.format(val)[10:18]} # load x3 with 32 MSBs {formatstrFP.format(val)}\n"
    lines = lines + f"{storeop} x3, 0(x2) # store x3 (0x{formatstrFP.format(val)[10:18]}) in memory\n"
    lines = lines + f"li x3, 0x{formatstrFP.format(val)[2:10]} # load x2 with 32 LSBs of {formatstrFP.format(val)}\n"
    lines = lines + f"{storeop} x3, 4(x2) # store x4 (0x{formatstrFP.format(val)[2:10]}) in memory 4 bytes after x3\n"
    lines = lines + f"{loadop} f{reg}, 0(x2) # load {formatstrFP.format(val)} from memory into f{reg}\n"
  else:
    lines = lines + f"li x3, {formatstrFP.format(val)} # load x3 with value {formatstrFP.format(val)}\n"
    lines = lines + f"{storeop} x3, 0(x2) # store {formatstrFP.format(val)} in memory\n"
    lines = lines + f"{loadop} f{reg}, 0(x2) # load {formatstrFP.format(val)} from memory into f{reg}\n"
  return lines

# handleSignaturePointerConflict switches to a different signature pointer if the current one is needed for the test
def handleSignaturePointerConflict(lines, rs1, rs2, rd, rs3=None):
  global sigReg # this function can modify the signature register
  l = lines
  oldSigReg = sigReg
  while (sigReg == rs1 or sigReg == rs2 or sigReg == rd or sigReg == rs3):
    sigReg = randint(1,31)

  if (sigReg != oldSigReg):
    l = lines + "mv x" + str(sigReg) + ", x" + str(oldSigReg) + " # switch signature pointer register to avoid conflict with test\n"
  return l

# getSigInfo returns the store instruction and offset increment for the current test
def getSigInfo(floatdest):
  if (floatdest): # floating point destination register
    if (flen == 32):
      storeinstr = "fsw"
      offsetInc = int(xlen/8) # 4 for RV32F, 8 for RV64F to stay aligned with integer signatures
    elif (flen == 64):
      storeinstr = "fsd"
      offsetInc = 8
    elif (flen == 128):
      storeinstr = "fsq"
      offsetInc = 16
    else:
      exit("Error: flen not set to 16, 32, 64, or 128")
  else: # integer
    if (xlen == 32):
      storeinstr = "sw"
      offsetInc = 4
    else:
      storeinstr = "sd"
      offsetInc = 8
  return storeinstr, offsetInc

def incrementSigOffset(amount):
  global sigOffset  # necessary to declare global so we can modify it
  global sigTotal
  sigOffset = sigOffset + amount
  sigTotal = sigTotal + amount
  maxOffset = 1800 # could go to 2048, but give room for several consecutive instructions
  if (sigOffset >= maxOffset):
    l = f"addi x{sigReg}, x{sigReg}, {sigOffset} # increment signature pointer and reset offset\n"
    sigOffset = 0
    return l
  return ""


# writeTest appends the test to the lines.
# When doing signature generation, it also appends
# the signature logic
def writeTest(lines, rd, xlen, floatdest, testline):
  l = lines + testline
  if (floatdest):
    l = l + writeSIGUPD_F(rd)
  else:
    l = l + writeSIGUPD(rd)
  return l

def writeJumpTest(lines, rd, rs1, rs2, xlen, jumpline):
  # Ensure rs2 is not equal to rs1
  if rs2 == rs1:
    rs2 = (rs1 + 1) % 32  # pick a different register
  l = lines + f"auipc x{rs2}, 0 \n"
  l = l + jumpline
  l = l + f"addi x{rs2}, x{rs2}, 4 \n"
  l = l + "1:\n"
  l = l + writeSIGUPD(rd)
  l = l + writeSIGUPD(rs2)
  return l

def writeBranchTest(lines, rd, rs1, rs2, xlen, branchline):
  l = lines + f"auipc x{rd}, 0 \n"
  l = l + branchline
  l = l + f"addi x{rd}, x{rd}, 4 \n"
  l = l + "1:\n"
  l = l + writeSIGUPD(rd)
  return l

def writeStoreTest(lines, test, rs2, xlen, storeline):
  #writestoretest need to be replaced. -< new signature method like stores done with hamza
  l = lines + storeline
  l = l + "# STORE SIGNATURE\n"
  writeTest = test # use same instruction for writing, but in non-compressed form if necessary
  if (writeTest.startswith("c.")):
    writeTest = test[2:] # remove the c. prefix
  floatdest = test in ["c.fsw","c.fsd", "c.fswsp", "c.fsdsp", "fsw", "fsd", "fsh", "fsq"]
  #[storeinstr, offsetInc] = getSigInfo(floatdest)
  rdPrefix = "f" if floatdest else "x"
  #l = l + storeinstr + " " + rdPrefix + str(rs2) + ", " + str(sigOffset+offsetInc) + "(x" + str(sigReg) + "); nop; nop; nop # store result into signature memory\n"
  #l = l + incrementSigOffset(offsetInc*2)
  return l

def genFrmTests(testInstr, rd, floatdest):
  lines = ""
  frm = ["dyn", "rdn", "rmm", "rne", "rtz", "rup"]
  csrFrm = ["0x4", "0x3", "0x2", "0x1", "0x0"]
  for roundingMode in frm:
    lines = writeTest(lines, rd, xlen, True, f"{testInstr}, {roundingMode} # perform operation\n")
  for csrMode in csrFrm:
    lines = lines + f"\n # set fcsr.frm to {csrMode} \n"
    lines = lines + f"fsrmi {csrMode}\n"
    lines = writeTest(lines, rd, xlen, floatdest, f"{testInstr} # perform operation\n")
  lines = lines + "\n"
  return lines

def writeCovVector(desc, rs1, rs2, rd, rs1val, rs2val, immval, rdval, test, xlen, rs3=None, rs3val=None, frm=False):
  global sigReg, sigupd_count
  lines = "\n# Testcase " + str(desc) + "\n"
  lines = handleSignaturePointerConflict(lines, rs1, rs2, rd)
  if (rs1val < 0):
    rs1val = rs1val + 2**xlen
  if (rs2val < 0):
    rs2val = rs2val + 2**xlen
  # lines = lines + "li x" + str(rd) + ", " + formatstr.format(rdval) + " # initialize rd to a random value that should get changed\n" # doesn't seem necessary
  if (test in rtype):
    lines = lines + "li x" + str(rs1) + ", " + formatstr.format(rs1val) + " # initialize rs1\n"
    lines = lines + "li x" + str(rs2) + ", " + formatstr.format(rs2val) + " # initialize rs2\n"
    lines = writeTest(lines, rd, xlen, False, test + " x" + str(rd) + ", x" + str(rs1) + ", x" + str(rs2) + " # perform operation\n")
  elif (test in i1type):
    lines = lines + "li x" + str(rs1) + ", " + formatstr.format(rs1val) + " # initialize rs1\n"
    lines = writeTest(lines, rd, xlen, False, test + " x" + str(rd) + ", x" + str(rs1) + " # perform operation\n")
  elif (test in frtype):
    lines = lines + loadFloatReg(rs1, rs1val, xlen, flen)
    lines = lines + loadFloatReg(rs2, rs2val, xlen, flen)
    if not frm:
      lines = writeTest(lines, rd, xlen, True, test + " f" + str(rd) + ", f" + str(rs1) + ", f" + str(rs2) + " # perform operation\n")
    else:
      testInstr = f"{test} f{rd}, f{rs1}, f{rs2}"
      lines = lines + genFrmTests(testInstr, rd, True)
  elif (test in fixtype):
    lines = lines + loadFloatReg(rs1, rs1val, xlen, flen)
    lines = writeTest(lines, rd, xlen, False, test + " x" + str(rd) + ", f" + str(rs1) +  " # perform operation\n")
  elif (test in fitype):
    lines = lines + "fsflagsi 0b00000 # clear all fflags\n"
    lines = lines + loadFloatReg(rs1, rs1val, xlen, flen)
    # Do operation twice to make sure flags set the first time and remain set the second time
    #lines = writeTest(lines, rd, xlen, True, test + " f" + str(rd) + ", f" + str(rs1) +  " # perform operation first time to set flags\n")
    if not frm:
      lines = writeTest(lines, rd, xlen, True, test + " f" + str(rd) + ", f" + str(rs1) +  " # perform operation second time to make sure flags don't change\n")
    else:
      testInstr = f"{test} f{rd}, f{rs1}"
      lines = lines + genFrmTests(testInstr, rd, True)
  elif (test in csrtype):
      lines = lines + "li x" + str(rs1) + ", " + formatstr.format(rs1val) + " # initialize rs1\n"
      lines = writeTest(lines, rd, xlen, False, f"{test} x{rd}, mscratch, x{rs1} # perform operation\n")
  elif (test in csritype):
      lines = lines + "li x" + str(rs1) + ", " + formatstr.format(rs1val) + " # initialize rs1\n"
      lines = writeTest(lines, rd, xlen, False, f"{test} x{rd}, mscratch, {unsignedImm5(immval)} # perform operation\n")
  elif (test in citype):
    if(test == "c.lui" and rd == 2): # rd ==2 is illegal operand
      rd = 9 # change to arbitrary other register
    elif (test == "c.addiw" and rd == 0):
      rd = 1
    lines = lines + "li x" + str(rd) + ", " + formatstr.format(rdval) + " # initialize rs1\n"
    if (test == "c.addi16sp"):
      immval = int(signedImm6(immval)) * 16
      if (immval == 0):
        immval = 16
      lines = writeTest(lines, 2, xlen, False, test + " sp, " + str(immval) + " # perform operation\n")
    elif test in ["c.lwsp","c.ldsp","c.flwsp","c.fldsp"]:
      if (test == "c.lwsp"):
        storeop = "c.swsp"
        mul = 4
      elif (test == "c.flwsp"):
        storeop = "sw"
        mul = 4
      elif (test == "c.fldsp"):
        mul = 8
        if (xlen == 32):
          storeop = "sw"
        else:
          storeop = "sd"
      else:
        storeop = "c.sdsp"
        mul = 8
      while (rd == 0 and (test not in ["c.flwsp","c.fldsp"])):
        rd = rs1
      while (test == "c.lui" and rd == 2):
        rd = rs1
      lines = lines + "la " + "sp" + ", scratch" + " # base address \n"
      lines = lines + "addi " + "sp" + ", " + "sp" + ", -" + str(int(ZextImm6(immval))*mul) + " # sub immediate from rs1 to counter offset\n"
      lines = lines + storeop + " x" + str(rs2) + ", " + str(int(ZextImm6(immval))*mul) + "(" + "sp" + ")   # store value to put something in memory\n"
      if (test == "c.flwsp" or test == "c.fldsp"):
        lines = writeTest(lines, rd, xlen, True, test + " f" + str(rd) + ", " + str(int(ZextImm6(immval))*mul) + "(" + "sp" + ") # perform operation\n")
      else:
        lines = writeTest(lines, rd, xlen, False, test + " x" + str(rd) + ", " + str(int(ZextImm6(immval))*mul) + "(" + "sp" + ") # perform operation\n")
    else:
      if test in ["c.li", "c.addi", "c.addiw"]:    # Add tests with signed Imm in the list
        lines = writeTest(lines, rd, xlen, False, test + " x" + str(rd) + ", " + signedImm6(immval) + " # perform operation\n")
      elif test == "c.lui":
        lines = writeTest(lines, rd, xlen, False, test + " x" + str(rd) + ", " + SextImm6(immval) + " # perform operation\n")
      else:
        lines = writeTest(lines, rd, xlen, False, test + " x" + str(rd) + ", " + ZextImm6(immval) + " # perform operation\n")
  elif (test in c_shiftitype):
    if shiftImm(int(ZextImm6(immval)),xlen) == "0":    # imm = 0 isn't allowed
      imm = "1"
    else:
      imm = shiftImm(int(ZextImm6(immval)),xlen)
    lines = lines + "li x" + str(rd) + ", " + formatstr.format(rs1val)+"\n"
    lines = writeTest(lines, rd, xlen, False, test + " x" + str(rd) + ", " + imm + " # perform operation\n")
  elif (test in crtype):
    if (test in ["c.add"]):
      if (rs2 == 0):
        rs2 = 11
      lines = lines + "li x" + str(rd) + ", " + formatstr.format(rs1val) + "\n"
      lines = lines + "li x" + str(rs2) + ", " + formatstr.format(rs2val) + "\n"
      lines = writeTest(lines, rd, xlen, False, test + " x" + str(rd) + ", x" + str(rs2) + " # perform operation\n")
    elif (test in ["c.mv"]):
      if (rs2 == 0):
        rs2 = 11
      lines = lines + "li x" + str(rs2) + ", " + formatstr.format(rs2val) + "\n"
      lines = writeTest(lines, rd, xlen, False, test + " x" + str(rd) + ", x" + str(rs2) + " # perform operation\n")
    elif test in ["c.jalr", "c.jr"]:
      if (rs1 == 0):
        rs1 = 1
      if (test == "c.jalr"):
        lines = lines + "li x1" + ", " + formatstr.format(rdval) + " # initialize rd (x1) to a random value that should get changed\n"
      lines = lines + f"la x{rs1}, 1f\n"
      jumpline = f"{test} x{rs1} # perform operation\n"
      lines = writeJumpTest(lines, 1, rs1, rs2, xlen, jumpline) # rd = 1 for compressed jumps
  elif (test in catype):
    lines = lines + "li x" + str(rs2) + ", " + formatstr.format(rs2val) + " # initialize rs2\n"
    lines = lines + "li x" + str(rd) + ", " + formatstr.format(rs1val) + " # initialize rd,rs1\n"
    lines = writeTest(lines, rd, xlen, False, test + " x" + str(rd) +", x" + str(rs2) + " # perform operation\n")
  elif (test in cbptype):
    lines = lines + "li x" + str(rd) + ", " + formatstr.format(rdval)+" # initialize rd'\n"
    lines = writeTest(lines, rd, xlen, False, test + " x" + str(rd) + ", " + signedImm6(immval) + " # perform operation\n")
  elif (test in cbtype):
    lines = lines + "li x" + str(rs1) + ", " + formatstr.format(rs1val) + " # initialize rs1\n"
    branchline = f"{test} x{rs1}, 1f # perform operation\n"
    lines = writeBranchTest(lines, rd, rs1, rs2, xlen, branchline)
  elif (test in ciwtype): # addi4spn
    lines = lines + "li sp, " + formatstr.format(rs1val) + " # initialize some value to sp \n"
    lines = writeTest(lines, rd, xlen, False, test + " x" + str(rd) + ", sp, " + str(int(unsignedImm8(immval))*4) + " # perform operation\n")
  elif (test in shiftitype):
    lines = lines + "li x" + str(rs1) + ", " + formatstr.format(rs1val) + " # initialize rs1\n"
    lines = writeTest(lines, rd, xlen, False, test + " x" + str(rd) + ", x" + str(rs1) + ", " + shiftImm(immval, xlen) + " # perform operation\n")
  elif (test in shiftiwtype):
    lines = lines + "li x" + str(rs1) + ", " + formatstr.format(rs1val) + " # initialize rs1\n"
    lines = writeTest(lines, rd, xlen, False, test + " x" + str(rd) + ", x" + str(rs1) + ", " + shiftImm(immval, 32) + " # perform operation\n")
  elif (test in itype):
    lines = lines + "li x" + str(rs1) + ", " + formatstr.format(rs1val) + " # initialize rs1\n"
    lines = writeTest(lines, rd, xlen, False, test + " x" + str(rd) + ", x" + str(rs1) + ", " + signedImm12(immval) + " # perform operation\n")
  elif (test in ibtype):
    lines = lines + "li x" + str(rs1) + ", " + formatstr.format(rs1val) + " # initialize rs1\n"
    lines = writeTest(lines, rd, xlen, False, test + " x" + str(rd) + ", x" + str(rs1) + ", " + ibtype_unsignedImm(xlen, immval) + " # perform operation\n")
  elif (test in ibwtype):
    lines = lines + "li x" + str(rs1) + ", " + formatstr.format(rs1val) + " # initialize rs1\n"
    lines = writeTest(lines, rd, xlen, False, test + " x" + str(rd) + ", x" + str(rs1) + ", " + ibtype_unsignedImm(xlen, immval) + " # perform operation\n")
  elif (test in amotype):
    storeop = "sw" if (xlen == 32) else "sd"
    lines = lines + f"li x{rs2}, {formatstr.format(rs1val)} # load random value\n"
    lines = lines + f"la x{rs1}, scratch # base address\n"
    lines = lines + f"{storeop} x{rs2}, 0(x{rs1}) # store in memory\n"
    if (rs2 != rs1):
      lines = lines + f"li x{rs2}, {formatstr.format(rs2val)} # load another value into integer register\n"
    lines = lines + f"{test} x{rd}, x{rs2}, (x{rs1}) # perform operation\n"
  elif (test in loaditype):#["lb", "lh", "lw", "ld", "lbu", "lhu", "lwu"]  # *** update to use constant memory
    if (rs1 != 0):
      lines = lines + "li x" + str(rs2) + ", " + formatstr.format(rs2val)  + " # initialize rs2\n"
      lines = lines + "la x" + str(rs1) + ", scratch" + " # base address \n"
      if (immval == -2048):
        lines = lines + "addi x" + str(rs1) + ", x" + str(rs1) + ", 2047 # increment rs1 by 2047 \n" # ***
        lines = lines + "addi x" + str(rs1) + ", x" + str(rs1) + ", 1 # increment rs1 to bump it by a total of 2048 to compensate for -2048\n"
      else:
        lines = lines + "addi x" + str(rs1) + ", x" + str(rs1) + ", " + signedImm12(-immval) + " # sub immediate from rs1 to counter offset\n"
      if (xlen == 32):
        storeop = "sw"
      else:
        storeop = "sd"
      lines = lines + storeop + " x" + str(rs2) + ", " + signedImm12(immval) +" (x" + str(rs1) + ") # store value to put something in memory\n"
      lines = writeTest(lines, rd, xlen, False, test + " x" + str(rd) + ", " + signedImm12(immval) + "(x" + str(rs1) + ") # perform operation\n")
  elif (test in cltype):
    while (rs1 == rs2):
      rs2 = randomNonconflictingReg(test)
    if test in ["c.lw","c.ld"]:
      if (test == "c.lw"):
          storeop = "c.sw"
          mul = 4
      else:
          storeop = "c.sd"
          mul = 8
      lines = lines + "li x" + str(rs2) + ", " + formatstr.format(rs2val)  + " # initialize rs2\n"
      lines = lines + "la x" + str(rs1) + ", scratch" + " # base address \n"
      lines = lines + "addi x" + str(rs1) + ", x" + str(rs1) + ", -" + str(int(unsignedImm5(immval))*mul) + " # sub immediate from rs1 to counter offset\n"
      lines = lines + storeop + " x" + str(rs2) + ", " + str(int(unsignedImm5(immval))*mul) +"(x" + str(rs1) + ") # store value to put something in memory\n"
      lines = writeTest(lines, rd, xlen, False, test + " x" + str(rd) + ", " + str(int(unsignedImm5(immval))*mul) + "(x" + str(rs1) + ") # perform operation\n")
    else:
      lines = lines + "la x"       + str(rs1) + ", scratch" + " # base address \n"
      if (test == "c.flw"):
        storeop = "c.sw"
        mul = 4
        lines = lines + "addi x"     + str(rs1) + ", x" + str(rs1) + ", -" + str(int(unsignedImm5(immval))*mul) + " # sub immediate from rs1 to counter offset\n"
        lines = lines + "li x" + str(rs2) + ", " + formatstr.format(rs2val) + " # load immediate value into integer register\n"
        lines = lines + "sw x" + str(rs2) + ", " + str(int(unsignedImm5(immval))*mul) + "(x" + str(rs1) + ") # store value to memory\n"
        lines = writeTest(lines, rd, xlen, False,  test + " f" + str(rd)  + ", " + str(int(unsignedImm5(immval))*mul) + "(x" + str(rs1) + ") # perform operation\n")
      elif (test == "c.fld"):
        storeop =  "sw" if (min (xlen, flen) == 32) else "sd"
        mul = 8
        temp1 = 8
        temp2 = 9
        while (temp1 in [rs1, rs2]):
          temp1 = randomNonconflictingReg(test)
        while (temp2 in [rs1, rs2, temp1]):
          temp2 = randomNonconflictingReg(test)
        lines = lines + "addi x" + str(rs1) + ", x" + str(rs1) + ", " +  str(int(unsignedImm5(immval))*mul) + "\n"
        if (flen > xlen): # flen = 6
          rs2val = (rs2val << 32) | (rs1val)
          lines = lines + f"li x{temp1}, 0x{formatstrFP.format(rs2val)[2:10]} # load x{temp1} with 32 MSBs of {formatstrFP.format(rs2val)}\n"
          lines = lines + f"li x{temp2}, 0x{formatstrFP.format(rs2val)[10:18]} # load x{temp2} with 32 LSBs {formatstrFP.format(rs2val)}\n"
          lines = lines + f"{storeop} x{temp1}, {str(int(unsignedImm5(immval))*mul)}(x{rs1}) # store x{temp1} (0x{formatstrFP.format(rs2val)[2:10]}) in memory\n"
          lines = lines + f"addi x{rs1}, x{rs1}, 4 # move address up by 4\n"
          lines = lines + f"{storeop} x{temp2}, {str(int(unsignedImm5(immval))*mul)}(x{rs1}) # store x{temp2} (0x{formatstrFP.format(rs2val)[10:18]}) after 4 bytes in memory\n"
          lines = lines + f"addi x{rs1}, x{rs1}, -4 # move back to scratch\n"
        else:
          lines = lines + f"li x{temp1}, {formatstrFP.format(rs2val)} # load x{temp1} with value {formatstrFP.format(rs2val)}\n"
          lines = lines + f"{storeop} x{temp1}, {str(int(unsignedImm5(immval))*mul)}(x{rs1}) # store {formatstrFP.format(rs2val)} in memory\n"
        lines = writeTest(lines, rd, xlen, True, f"{test} f{rd}, {str(int(unsignedImm5(immval))*mul)}(x{rs1}) # perform operation\n")
  elif (test in clhtype or test in clbtype):
    while (rs1 == rs2):
      rs2 = randomNonconflictingReg(test)
    if (test in clhtype):
      storeop = "c.sh"
      mul = 2
    else:
      storeop = "c.sb"
      mul = 1
    lines = lines + "li x" + str(rs2) + ", " + formatstr.format(rs2val)  + " # initialize rs2\n"
    lines = lines + "la x" + str(rs1) + ", scratch" + " # base address \n"
    lines = lines + "addi x" + str(rs1) + ", x" + str(rs1) + ", -" + str(int(unsignedImm1(immval))*mul) + " # sub immediate from rs1 to counter offset\n"
    lines = lines + storeop + " x" + str(rs2) + ", " + str(int(unsignedImm1(immval))*mul) +"(x" + str(rs1) + ") # store value to put something in memory\n"
    lines = writeTest(lines, rd, xlen, False, test + " x" + str(rd) + ", " + str(int(unsignedImm1(immval))*mul) + "(x" + str(rs1) + ") # perform operation\n")
  elif (test in cstype):
    while (rs1 == rs2):
      rs1 = randomNonconflictingReg(test)
    mul = 4 if (test in ["c.sw", "c.fsw"]) else 8
    lines = lines + "la x" + str(rs1) + ", scratch" + " # base address\n"
    lines = lines + "li x" + str(rs2) + ", " + formatstr.format(rs2val)  + " # initialize rs2 with random value\n"
    if (test in ["c.fsw", "c.fsd"]):
      if ((test == "c.fsd") and (flen > xlen)):
        temp = 8
        while (temp in [rs1, rs2]):
          temp = randomNonconflictingReg(test)
        lines = lines + "li x" + str(temp) +", " + formatstr.format(rs1val) + " # initialize x" + str(temp) + " with random value{formatstr.format(rs1val)}\n"
        lines = lines + "sw x" + str(rs2) + ", 0(x" + str(rs1) + ")" + " # store " + hex(rs2val) + " in memory\n"
        lines = lines + "sw x" + str(temp) + ", 4(x" + str(rs1) + ")" + " # store " + hex(rs1val) + " in memory\n"
        lines = lines + "fld f" + str(rs2) + ", 0(x" + str(rs1) + ")" + " # load " + hex(rs1val) + hex(rs2val)[2:] + " from memory into fs2\n"
        lines = lines + "sw x0, 0(x" + str(rs1) + ")" + " # clearing the random value store at scratch\n"
        lines = lines + "sw x0, 4(x" + str(rs1) + ")" + " # clearing the random value store at 4(scratch)\n"
      else:
        size = "w" if test == "c.fsw" else "d"
        lines = lines + "s" + size + " x" + str(rs2) + ", 0(x" + str(rs1) + ")" + " # store " + hex(rs2val) + " in memory\n"
        lines = lines + "fl" + size + " f" + str(rs2) + ", 0(x" + str(rs1) + ")" + " # load " + hex(rs2val) + " from memory into fs2\n"
        lines = lines + "s" + size + " x0, 0(x" + str(rs1) + ")" + " # clearing the random value store at scratch\n"
    lines = lines + "addi x" + str(rs1) + ", x" + str(rs1) + ", -" + str(int(unsignedImm5(immval))*mul) + " # sub immediate from rs1 to counter offset\n"
    storeline = test + (" f" if test in ["c.fsw","c.fsd"] else " x") + str(rs2) + ", " + str(int(unsignedImm5(immval))*mul) + "(x" + str(rs1) + ") # perform operation \n"
    lines = writeStoreTest(lines, test, rs2, xlen, storeline)
  elif (test in cutype):
    lines = lines + "li x" + str(rd) + ", " + formatstr.format(rs1val)  + " # initialize rd to specific value\n"
    lines = writeTest(lines, rd, xlen, False, test + " x" + str(rd) + " # perform operation\n")
  elif (test in stype):#["sb", "sh", "sw", "sd"]
    if (rs1 != 0):
      if (rs2 == rs1): # make sure registers are different so they don't conflict
          rs2 = (rs1 + 1) % (maxreg+1)
          if (rs2 == 0):
            rs2 = 1
      lines = lines + "li x" + str(rs2) + ", " + formatstr.format(rs2val)  + " # initialize rs2\n"
      lines = lines + "mv x" + str(rs1) + ", x" + str(sigReg) + " # move sigreg value into rs1\n"
      sigReg = rs1
      lines = lines + "addi x" + str(sigReg) + ", x"  + str(sigReg) + ", "  + makeImm(-1*immval, 12, True) + " \n" #!
      lines = lines + test + " x" + str(rs2) + ", " + makeImm(immval, 12, 1) +  "(x" + str(sigReg) + ")  \n" #!
      lines = lines + "addi x" + str(sigReg) + ", x"  + str(sigReg) + ", "  + makeImm(immval, 12, True) + " \n" #!
      lines = lines + "addi x" + str(sigReg) + ", x"  + str(sigReg) + ", REGWIDTH  \n"
      lines = lines + "CHK_OFFSET(sigReg, XLEN/4, True)      # updating sigoffset \n"
      sigupd_count += 1
  elif (test in csstype):
    if (test == "c.swsp" or test == "c.fswsp"):
      mul = 4
    elif (test == "c.sdsp" or test == "c.fsdsp"):
      mul = 8
    type = "f" if (test in ["c.fswsp", "c.fsdsp"]) else "x"
    lines = lines + "li x" + str(rs2) + ", " + formatstr.format(rs2val)  + " # initialize rs2\n"
    if (test == "c.fswsp" or test == "c.fsdsp"):
      mv = "fmv.d.x" if (xlen == 64) else "fmv.w.x"
      lines = lines + mv + " f" + str(rs2) + ", x" + str(rs1) + " # move the random value into fs2\n"
    offset = int(ZextImm6(immval))*mul
    # Determine where to store
    lines = lines + "la sp" + ", scratch" + " # base address \n"
    lines = lines + f"addi sp, sp, {-offset} # offset stack pointer from signature\n"
    storeline = test + " " + type + str(rs2) +", " + str(offset) + "(sp)" + "# perform operation\n"
    lines = writeStoreTest(lines, test, rs2, xlen, storeline)
  elif (test in csbtype + cshtype):
    if (test in csbtype):
      offset = unsignedImm2(immval)
    else:
      offset = str(int(unsignedImm1(immval))*2)
    while (rs1 == rs2):
      rs2 = randomNonconflictingReg(test)
    lines = lines + "li x" + str(rs2) + ", " + formatstr.format(rs2val)  + " # initialize rs2\n"
    lines = lines + "la x" + str(rs1) + ", scratch" + " # base address \n"
    lines = lines + "addi x" + str(rs1) + ", x" + str(rs1) + ", -" + offset + " # sub immediate from rs1 to counter offset\n"
    #lines = lines + test + " x" + str(rs2) + ", " + offset + "(x" + str(rs1) + ") # perform operation \n"
    storeline = test + " x" + str(rs2) + ", " + offset + "(x" + str(rs1) + ") # perform operation \n"
    lines = writeStoreTest(lines, test, rs2, xlen, storeline)
  elif (test in btype):#["beq", "bne", "blt", "bge", "bltu", "bgeu"]
    for same in [False, True]:
      if (same):
        rs1val = rs2val
        lines = lines + "# same values in both registers\n"
      lines = lines + "li x" + str(rs1) + ", " + formatstr.format(rs1val) + " # initialize rs1\n"
      lines = lines + "li x" + str(rs2) + ", " + formatstr.format(rs2val) + " # initialize rs2\n"
      branchline = f"{test} x{rs1}, x{rs2}, 1f # perform operation\n"
      lines = writeBranchTest(lines, rd, rs1, rs2, xlen, branchline)
  elif (test in jtype):#["jal"]
    jumpline = f"{test} x{rd}, 1f # perform operation\n"
    lines = writeJumpTest(lines, rd, rs1, rs2, xlen, jumpline)
  elif (test in jalrtype):#["jalr"]
    lines = lines + f"la x{rs1}, 1f # jump destination address\n"
    lines = lines + f"addi x{rs1}, x{rs1}, {signedImm12(-immval, immOffset=True)} # add immediate to lower part of rs1\n"
    jumpline = f"{test} x{rd}, x{rs1}, {signedImm12(immval, immOffset=True)} # perform operation\n"
    lines = writeJumpTest(lines, rd, rs1, rs2, xlen, jumpline)
  elif (test in utype):#["lui", "auipc"]
    lines = writeTest(lines, rd, xlen, False, test + " x" + str(rd) + ", " + unsignedImm20(immval) + " # perform operation\n")
  elif (test in fr4type): #["fmadd.s", "fmsub.s", "fnmadd.s", "fnmsub.s"]
    lines = lines + loadFloatReg(rs1, rs1val, xlen, flen)
    lines = lines + loadFloatReg(rs2, rs2val, xlen, flen)
    lines = lines + loadFloatReg(rs3, rs3val, xlen, flen)
    if not frm:
      lines = writeTest(lines, rd, xlen, True, test + " f" + str(rd) + ", f" + str(rs1) + ", f" + str(rs2) + ", f" + str(rs3) + " # perform operation\n")
    else:
      testInstr = f"{test} f{rd}, f{rs1}, f{rs2}, f{rs3}"
      lines = lines + genFrmTests(testInstr, rd, True)
  elif (test in fltype):#["flw", "flh"]
    while (rs1 == 0):
      rs1 = randomNonconflictingReg(test)
    while (rs1 == rs2):
      rs2 = randomNonconflictingReg(test)
    tempreg1 = randomNonconflictingReg(test)
    tempreg2 = randomNonconflictingReg(test)
    while (tempreg1 in [rs1, rs2]):
      tempreg1 = randomNonconflictingReg(test)
    while (tempreg2 in [rs1, rs2, tempreg1]):
      tempreg2 = randomNonconflictingReg(test)
    storeop =  "sw" if (min (xlen, flen) == 32) else "sd"
    lines = lines + "la x" + str(rs1) + ", scratch" + " # base address \n"
    if (immval == -2048): # Can't addi 2048 because it is out of range of 12 bit two's complement number
      lines = lines + "addi x" + str(rs1) + ", x" + str(rs1) + ", 2047 # increment rs1 by 2047 \n"
      lines = lines + "addi x" + str(rs1) + ", x" + str(rs1) + ", 1 # increment rs1 to bump it by a total of 2048 to compensate for -2048\n"
    else:
      lines = lines + "addi x" + str(rs1) + ", x" + str(rs1) + ", " + signedImm12(-immval) + " # sub immediate from rs1 to counter offset\n"
    if (flen > xlen): # flen = 64, xlen = 32
      lines = lines + f"li x{tempreg1}, 0x{formatstrFP.format(rs2val)[2:10]} # load x3 with 32 LSBs of {formatstrFP.format(rs2val)}\n"
      lines = lines + f"li x{tempreg2}, 0x{formatstrFP.format(rs2val)[10:18]} # load x3 with 32 MSBs {formatstrFP.format(rs2val)}\n"
      lines = lines + f"{storeop} x{tempreg1}, {signedImm12(immval)}(x{rs1}) # store x3 (0x{formatstrFP.format(rs2val)[2:10]}) in memory\n"
      lines = lines + f"addi x{rs1}, x{rs1}, 4 # move address up by 4\n"
      lines = lines + f"{storeop} x{tempreg2}, {signedImm12(immval)}(x{rs1}) # store x4 (0x{formatstrFP.format(rs2val)[10:18]}) in memory 4 bytes after x3\n"
      lines = lines + f"addi x{rs1}, x{rs1}, - 4 # move back to scratch\n"
    else:
      lines = lines + f"li x{tempreg1}, {formatstrFP.format(rs2val)} # load x3 with value {formatstrFP.format(rs2val)}\n"
      lines = lines + f"{storeop} x{tempreg1}, {signedImm12(immval)}(x{rs1}) # store {formatstrFP.format(rs2val)} in memory\n"
    lines = writeTest(lines, rd, xlen, True, f"{test} f{rd}, {signedImm12(immval)}(x{rs1}) # perform operation\n")
  elif (test in fstype):#["fsw"]
    while (rs1 == 0):
      rs1 = randomNonconflictingReg(test)
    lines = lines + loadFloatReg(rs2, rs2val, xlen, flen)
    lines = lines + f"la x{rs1}, scratch # base address\n"
    if (immval == -2048): # Can't addi 2048 because it is out of range of 12 bit two's complement number
      lines = lines + "addi x" + str(rs1) + ", x" + str(rs1) + ", 2047 # increment rs1 by 2047 \n"
      lines = lines + "addi x" + str(rs1) + ", x" + str(rs1) + ", 1 # increment rs1 to bump it by a total of 2048 to compensate for -2048\n"
    else:
      lines = lines + "addi x" + str(rs1) + ", x" + str(rs1) + ", " + signedImm12(-immval) + " # sub immediate from rs1 to counter offset\n"
    storeline = test + " f" + str(rs2)  + ", " + signedImm12(immval) + "(x" + str(rs1) + ") # perform operation\n"
    lines = writeStoreTest(lines, test, rs2, xlen, storeline)
  elif (test in F2Xtype):
    while (rs2 == rs1):
      rs2 = randomNonconflictingReg(test)
    lines = lines + loadFloatReg(rs1, rs1val, xlen, flen)
    if not frm:
      rm = ", rtz" if (test == "fcvtmod.w.d") else "" # fcvtmod requires explicit rtz rouding mode
      lines = writeTest(lines, rd, xlen, False, test + " x" + str(rd) + ", f" + str(rs1) + rm + " # perform operation\n")
    else:
      testInstr = f"{test} x{rd}, f{rs1}"
      lines = lines + genFrmTests(testInstr, rd, False)
  elif (test in fcomptype): # ["feq.s", "flt.s", "fle.s"]
    lines = lines + loadFloatReg(rs1, rs1val, xlen, flen)
    lines = lines + loadFloatReg(rs2, rs2val, xlen, flen)
    lines = writeTest(lines, rd, xlen, False, test + " x" + str(rd) + ", f" + str(rs1) + ", f" + str(rs2) + " # perform operation\n")
  elif test in X2Ftype: # ["fcvt.s.w", "fcvt.s.wu", "fmv.w.x"]
    lines = lines + "fsflagsi 0b00000 # clear all fflags\n"
    lines = lines + f"li x{rs1}, {formatstr.format(rs1val)} # load immediate value into integer register\n"
    testInstr = f"{test} f{rd}, x{rs1}"
    if not frm:
      lines = writeTest(lines, rd, xlen, True, testInstr + " # perform operation\n")
    else:
      lines = lines + genFrmTests(testInstr, rd, True)
  elif test in PX2Ftype: # ["fmvp.d.x"]
    lines = lines + f"li x{rs1}, {formatstr.format(rs1val)} # load immediate value into integer register\n"
    lines = lines + f"li x{rs2}, {formatstr.format(rs2val)} # load immediate value into integer register\n"
    lines = writeTest(lines, rd, xlen, True, f"{test} f{rd}, x{rs1}, x{rs2} # perform operation\n")
  elif test in flitype:
    lines = writeTest(lines, rd, xlen, True, f"{test} f{rd}, {flivals[rs1]} # perform operation\n")
  elif test in rbtype:
    lines = lines + "li x" + str(rs1) + ", " + formatstr.format(rs1val) + " # initialize rs1\n"
    lines = lines + "li x" + str(rs2) + ", " + formatstr.format(rs2val) + " # initialize rs2\n"
    lines = writeTest(lines, rd, xlen, False, test + " x" + str(rd) + ", x" + str(rs1) + ", x" + str(rs2) + ", " + str(immval%4) + " # perform operation\n")
  elif test in irtype:
    lines = lines + "li x" + str(rs1) + ", " + formatstr.format(rs1val) + " # initialize rs1\n"
    lines = writeTest(lines, rd, xlen, False, test + " x" + str(rd) + ", x" + str(rs1) + ", " + str(immval % 11) + " # perform operation\n")
  elif test in lrtype:
    lines = lines + "la x" + str(rs1) + ", scratch" + " # rs1 = base address \n"
    lines = writeTest(lines, rd, xlen, False, test + " x" + str(rd) + ", (x" + str(rs1) + ") # perform operation\n")
  elif test in sctype:
    lines = lines + "li x" + str(rs2) + ", " + formatstr.format(rs2val) + " # initialize rs2\n"
    lines = lines + "la x" + str(rs1) + ", scratch" + " # rs1 = base address \n"
    lines = writeTest(lines, rd, xlen, False, test + " x" + str(rd) + ", x" + str(rs2) + ", (x" + str(rs1) + ") # perform operation\n")
  elif test in amotype:
    lines = lines + "li x" + str(rs1) + ", " + formatstr.format(rs1val) + " # initialize rs1\n"
    lines = lines + "li x" + str(rs2) + ", " + formatstr.format(rs2val) + " # initialize rs2\n"
    lines = writeTest(lines, rd, xlen, False, test + " x" + str(rd) + ", x" + str(rs2) + ", (x" + str(rs1) + ") # perform operation\n")
  else:
    print("Error: %s type not implemented yet" % test)
  f.write(lines)

def writeSingleInstructionSequence(desc, testlist, regconfiglist, rdlist, rs1list, rs2list, rs3list, immvalslist, commentlist, xlen):

    #TODO Hamza: add input prechecks here later

  registerArray = [rdlist, rs1list, rs2list, rs3list]
  global hazardLabel
  needLabel = False
  lines = ""

  for testindex, test in enumerate(testlist):

    instype = findInstype('instructions', test, insMap)
    regconfig = regconfiglist[testindex]
    immlen = insMap[instype].get('immlen', 12)

    if insMap[instype].get('loadstore') == 'load':
      lines += ( test + " " + regconfig[0] + str(registerArray[0][testindex]) +
        ", " + signedImm12(immvalslist[testindex]) +
        "(" + regconfig[1] + str(registerArray[1][testindex]) + ")" + " # " + commentlist[testindex] + "\n")

    elif insMap[instype].get('loadstore') == 'store':
      lines += (test + " " + regconfig[2] + str(registerArray[2][testindex]) +
        ", " + signedImm12(immvalslist[testindex]) +
        "(" + regconfig[1] + str(registerArray[1][testindex]) + ")" + " # " + commentlist[testindex] + "\n")

    else:
      lines += test
      for regindex, reg in enumerate(regconfiglist[testindex]):
        match reg:
          case 'a':
              reg = 'x'
              lines += ","*(lines[-1*len(test):] != test) + " (" + reg + str(registerArray[regindex][testindex]) + ")"
          case 'x' | 'f':
              lines += ","*(lines[-1*len(test):] != test) + " " + reg + str(registerArray[regindex][testindex])
          case 'i':
            if insMap[instype].get('compressed', 0) != 0:
              immval = makeImm(immvalslist[testindex], 6, True)
            elif test == "lui" or test == "auipc":
              immval = makeImm(immvalslist[testindex], 20, False)
            elif instype in ['shiftiwtype', 'ibwtype']:
              immval = makeImm(immvalslist[testindex], 5, False)
            elif instype in ['shiftitype', 'ibtype']:
              immval = makeImm(immvalslist[testindex], int(math.log(xlen,2)), False)
            elif instype == 'flitype':
              immval = flivals[immvalslist[testindex] % 32]
            elif instype in ['csrtype', 'csritype']:
              immval = makeImm(immvalslist[testindex], 5, False)
            elif instype in ['rbtype']:
              immval = makeImm(immvalslist[testindex], immlen, False)
            elif instype in ['irtype']:
              immval = str(immvalslist[testindex] % 0xB) # rnum values above 0xA are reserved
            else:
              immval = makeImm(immvalslist[testindex], 12, True)
            lines += ","*(lines[-1*len(test):] != test) + " " + str(immval)
          case 'c':
            lines += ","*(lines[-1*len(test):] != test) + " " + "mscratch"
          case 'l':
            lines += ","*(lines[-1*len(test):] != test) + " " + "arbitraryLabel" + str(hazardLabel) + "\n"
            needLabel = True
      if test == 'fcvtmod.w.d' :
        lines += ", rtz"
      lines += " # " + commentlist[testindex] + "\n"
  if needLabel:
    lines += "arbitraryLabel" + str(hazardLabel) + ":\n"
    hazardLabel += 1

  return lines

def writeHazardVector(desc, rs1a, rs2a, rda, rs1b, rs2b, rdb, testb, immvala, immvalb, regtotest, rs3a=None, rs3b=None, haz_type='waw', xlen=32):
  # consecutive instructions to trigger hazards

  instype = findInstype('instructions', testb, insMap)
  regconfig = insMap[instype].get('regconfig','xxx_')
  implicitxreg = insMap[instype].get('implicitxreg', '____')
  global hazardLabel, sigReg, sigupd_count
  testa = 'add'
  lines = "\n# Testcase " + str(desc) + "\n"

  match haz_type:
    case 'nohaz':
        pass
    case 'waw' | 'war':
      if regconfig[0] == 'f':
        testa = 'fmul.s'
      elif regconfig[0] == 'x':
        testa = 'add'
    case 'raw':
      if regconfig[regtotest] == 'f':
        testa = 'fmul.s'
      elif regconfig[regtotest] == 'x':
        testa = 'add'
    case _:
      print('invalid hazard type' + haz_type + ' for instruction ' + testb)

  ins2type = findInstype('instructions', testa, insMap)
  regconfig2 = insMap[ins2type].get('regconfig','xxx_')


  if testb in jalrtype:
    # Ensure rdb, rs3b, and rda are unique
    if haz_type == "raw":
      rs1a = rda
      rs2a = 0
    lines += 'la x' + str(rs1b) + ', arbitraryLabel' + str(hazardLabel) + '\n'
    lines += f"auipc x{rs3a}, 0 # PC\n"
    immvalb = 0
    lines += writeSingleInstructionSequence(desc,
                                [testa],
                                [regconfig2],
                                [rda], [rs1a],
                                [rs2a], [rs3a],
                                [immvala],
                                ["perform first operation"],
                                xlen)
    lines += writeSingleInstructionSequence(desc,
                                [testb],
                                [regconfig],
                                [rdb], [rs1b],
                                [rs2b], [rs3b],
                                [immvalb],
                                ["perform second (triggering) operation"],
                                xlen)
    #lines += "arbitraruLabel" + str(hazardLabel) + ":\nnop\n" #added to fix loop
    lines += f"addi x{rs3a}, x{rs3a}, 4 # should be skipped\n"
    lines += "arbitraryLabel" + str(hazardLabel) + ":\n"
    lines += writeSIGUPD(rdb) #jalr
    lines += writeSIGUPD(rs3a) # needs to be auipc addi
    lines += writeSIGUPD(rda) #add
    hazardLabel += 1

  elif insMap[instype].get('loadstore', 0) == 'store':
    lines = lines + "mv x" + str(rs1b) + ", x" + str(sigReg) + " # move sigreg value into rs1\n"
    sigReg = rs1b
    lines += "addi " + 2*(regconfig[1] + str(sigReg) + ", ") + makeImm(-immvalb, 12, True) + "\n"
    if haz_type != "war":
      rs1a = rda
      rs2a = 0
    lines += writeSingleInstructionSequence(desc,
                [testa, testb],
                [regconfig2, regconfig],
                [rda, rdb], [rs1a, rs1b],
                [rs2a, rs2b], [rs3a, rs3b],
                [immvala, immvalb],
                ["perform first operation", "perform second (triggering) operation"],
                xlen)
    lines = lines + "addi " + 2*(regconfig[1] + str(sigReg) + ", ")  + "REGWIDTH" + "\n"
    lines += "addi " + 2*(regconfig[1] + str(sigReg) + ", ") + makeImm(immvalb, 12, True) + "\n"
    lines += writeSIGUPD(rda)
    lines = lines + "CHK_OFFSET(sigReg, XLEN/4, True)      # updating sigoffset \n"
    sigupd_count += 1

  elif testb in btype:
    if rs2b == rda:
        rda = (rs2b + 1) % 32
    lines += f"auipc x{rs2b}, 0 # PC\n"
    lines += testa + " x" +str(rda) + ", x" +str(rdb) + ", x" +str(rs2a) + " # add \n"
    lines += testb + " x"+ str(rs1a) + ", x" + str(rs1b) +","*(lines[-1*len(test):] != test) + " " + "arbitraryLabel" + str(hazardLabel) + "\n"
    lines += f"addi x{rs2b}, x{rs2b}, 4 \n"
    lines += "arbitraryLabel" + str(hazardLabel) + ":\n"
    hazardLabel += 1
    lines += writeSIGUPD(rda)
    lines += writeSIGUPD(rs2b)

  else:
    if insMap[instype].get('loadstore', 0) == 'load':
      lines += "la " + regconfig[1] + str(rs1b) + ", scratch\n"
      lines += "addi " + 2*(regconfig[1] + str(rs1b) + ", ") + str(signedImm12(-immvalb)) + "\n"
      if haz_type == "raw":
        if insMap[instype].get('loadstore', 0) == 'store':
          rs1a = rda
          rs2a = 0
        elif insMap[instype].get('loadstore', 0) == 'load':
          rda = rs1b
          rs1a = rs1b
          rs2a = 0

    if 'a' in regconfig:
      rsblist = [rdb, rs1b, rs2b, rs3b]

      lines += "la " + "x" + str(rsblist[regconfig.find('a')]) + ", scratch\n"
      if haz_type == "raw":
        rs1a = rda
        rs2a = 0
    #lines += f"auipc x{rs2b}, 0 # PC\n"
    lines += writeSingleInstructionSequence(desc,
                    [testa, testb],
                    [regconfig2, regconfig],
                    [rda, rdb], [rs1a, rs1b],
                    [rs2a, rs2b], [rs3a, rs3b],
                    [immvala, immvalb],
                    ["perform first operation", "perform second (triggering) operation"],
                    xlen)
    #lines += f"addi x{rs2b}, x{rs2b}, 4 # should be skipped\n"
    lines += writeSIGUPD(rda)
    lines += writeSIGUPD(rdb)
    #lines += writeSIGUPD(rs2b)

  f.write(lines)

def findInstype(key, instruction, insMap):
    # within sublists with the key provided, find the first instance of the instruction

    for k, v in insMap.items():
      if hasattr(v, "__getitem__"):
        if instruction in v[key]:
          return k

    print('instruction ' + instruction + ' not found in insMap')
    return 0

def make_unique_hazard(test, regsA, haz_type='nohaz', regchoice=1):
  # set up hazard
  global sigReg
  [rs1b, rs2b, rs3b, rdb, rs1valb, rs2valb, rs3valb, immvalb, rdvalb] = randomize(test, rs3=True)
  regsB = [rdb, rs1b, rs2b, rs3b]
  compression = insMap[findInstype('instructions', test, insMap)].get('compressed', 0)
  lines = ""

  match haz_type:
    case "nohaz":
      while (set(regsA) & set(regsB)) | (set(regsA) & set([sigReg])) | (set(regsB) & set([sigReg])):
        handleSignaturePointerConflict(lines, regsA[1], regsA[2], regsA[0], regsA[3])
        [rs1b, rs2b, rs3b, rdb, rs1valb, rs2valb, rs3valb, immvalb, rdvalb] = randomize(test, rs3=True)
        regsB = [rdb, rs1b, rs2b, rs3b]

    case "waw":
      while (set(regsA) & set(regsB)) | (set(regsA) & set([sigReg])) | (set(regsB) & set([sigReg])):
        handleSignaturePointerConflict(lines, regsA[1], regsA[2], regsA[0], regsA[3])
        [rs1b, rs2b, rs3b, rdb, rs1valb, rs2valb, rs3valb, immvalb, rdvalb] = randomize(test, rs3=True)
        regsB = [rdb, rs1b, rs2b, rs3b]
      regsB[0] = regsA[0]

    case "war":
      while (set(regsA) & set(regsB)) | (set(regsA) & set([sigReg])) | (set(regsB) & set([sigReg])):
        handleSignaturePointerConflict(lines, regsA[1], regsA[2], regsA[0], regsA[3])
        [rs1b, rs2b, rs3b, rdb, rs1valb, rs2valb, rs3valb, immvalb, rdvalb] = randomize(test, rs3=True)
        regsB = [rdb, rs1b, rs2b, rs3b]
      regsB[0] = regsA[regchoice]

    case "raw":
      while (set(regsA) & set(regsB)) | (set(regsA) & set([sigReg])) | (set(regsB) & set([sigReg])):
        handleSignaturePointerConflict(lines, regsA[1], regsA[2], regsA[0], regsA[3])
        [rs1b, rs2b, rs3b, rdb, rs1valb, rs2valb, rs3valb, immvalb, rdvalb] = randomize(test, rs3=True)
        regsB = [rdb, rs1b, rs2b, rs3b]
      regsB[regchoice] = regsA[0]

  f.write(lines)
  return regsA, regsB


# return a random register from 1 to maxreg that does not conflict with the signature pointer (or later constant pointer)
def randomNonconflictingReg(test):
  regfield3types = ciwtype + cltype + cstype + cbptype + catype + cbtype + clbtype + clhtype + csbtype + cshtype + cutype + ["c.srli", "c.srai"]
  if (test in regfield3types):
    reg = randint(8, 15) # for compressed instructions
  else: # normal instructions
    reg = randint(1, maxreg) # 1 to maxreg, inclusive
  while reg == sigReg: # resolve conflicts; *** add constReg when implemented
    reg = randomNonconflictingReg(test)
  return reg

def randomize(test, rs1=None, rs2=None, rs3=None, allunique=True):
    if rs1 is None:
      rs1 = randomNonconflictingReg(test)
    if rs2 is None:
      rs2 = randomNonconflictingReg(test)
    if (rs3 is not None):
      rs3 = randomNonconflictingReg(test)
      rs3val = randint(0, 2**xlen-1)
    # all three source registers must be different for corners to work
    while (rs1 == rs2 and allunique):
      rs2 = randomNonconflictingReg(test)
    while ((rs3 is not None) and ((rs3 == rs1) or (rs3 == rs2)) and allunique):
      rs3 = randomNonconflictingReg(test)
    # choose rd that is different than rs1 and rs2 and rs3
    rd = rs1
    while ((rd == rs1) or (rd == rs2) or ((rs3 is not None) and (rd == rs3))):
      rd = randomNonconflictingReg(test)
    rs1val = randint(0, 2**xlen-1)
    rs2val = randint(0, 2**xlen-1)
    immval = randint(0, 2**xlen-1)
    rdval = randint(0, 2**xlen-1)
    if (rs3 is None): return [rs1, rs2, rd, rs1val, rs2val, immval, rdval]
    else: return [rs1, rs2, rs3, rd, rs1val, rs2val, rs3val, immval, rdval]

def make_rd(test, xlen, rng):
  for r in rng:
    [rs1, rs2, rd, rs1val, rs2val, immval, rdval] = randomize(test)
    desc = "cp_rd (Test destination rd = x" + str(r) + ")"
    writeCovVector(desc, rs1, rs2, r, rs1val, rs2val, immval, rdval, test, xlen)

def make_fd(test, xlen, rng):
  for r in rng:
    [rs1, rs2, rs3, rd, rs1val, rs2val, rs3val, immval, rdval] = randomize(test, rs3=True)
    desc = "cp_fd (Test destination fd = x" + str(r) + ")"
    writeCovVector(desc, rs1, rs2, r, rs1val, rs2val, immval, rdval, test, xlen, rs3=rs3, rs3val=rs3val)

def make_fs1(test, xlen, rng):
  for r in rng:
    [rs1, rs2, rs3, rd, rs1val, rs2val, rs3val, immval, rdval] = randomize(test, rs3=True)
    while (r == rs2 or r == rs3):
      [rs1, rs2, rs3, rd, rs1val, rs2val, rs3val, immval, rdval] = randomize(test, rs3=True)
    desc = "cp_fs1 (Test source fs1 = f" + str(r) + ")"
    writeCovVector(desc, r, rs2, rd, rs1val, rs2val, immval, rdval, test, xlen, rs3=rs3, rs3val=rs3val)

def make_fs2(test, xlen, rng):
  for r in rng:
    [rs1, rs2, rs3, rd, rs1val, rs2val, rs3val, immval, rdval] = randomize(test, rs3=True)
    while (r == rs1 or r == rs3):
      [rs1, rs2, rs3, rd, rs1val, rs2val, rs3val, immval, rdval] = randomize(test, rs3=True)
    desc = "cp_fs2 (Test source fs2 = f" + str(r) + ")"
    writeCovVector(desc, rs1, r, rd, rs1val, rs2val, immval, rdval, test, xlen, rs3=rs3, rs3val=rs3val)

def make_fs3(test, xlen, rng):
  for r in rng:
    [rs1, rs2, rs3, rd, rs1val, rs2val, rs3val, immval, rdval] = randomize(test, rs3=True)
    while (r == rs1 or r == rs2):
      [rs1, rs2, rs3, rd, rs1val, rs2val, rs3val, immval, rdval] = randomize(test, rs3=True)
    desc = "cp_fs3 (Test source fs3 = f" + str(r) + ")"
    writeCovVector(desc, rs1, rs2, rd, rs1val, rs2val, immval, rdval, test, xlen, rs3=r, rs3val=rs3val)

def make_rs1(test, xlen, rng, fli=False):
  for r in rng:
    [rs1, rs2, rd, rs1val, rs2val, immval, rdval] = randomize(test, rs1=r, allunique=True)
    desc = "cp_rs1 (Test source rs1 = x" + str(r) + ")"
    if fli:
      desc = f"cp_rs1_fli (Immediate = {flivals[r]} with rs1 encoding 5'b{format(r, f'05b')})"
    writeCovVector(desc, r, rs2, rd, rs1val, rs2val, immval, rdval, test, xlen)

def make_rs2(test, xlen, rng):
  for r in rng:
    [rs1, rs2, rd, rs1val, rs2val, immval, rdval] = randomize(test, rs2=r)
    while (r == rs1):
      [rs1, rs2, rd, rs1val, rs2val, immval, rdval] = randomize(test, rs2=r)
    desc = "cp_rs2 (Test source rs2 = x" + str(r) + ")"
    writeCovVector(desc, rs1, r, rd, rs1val, rs2val, immval, rdval, test, xlen)

def make_uimm(test, xlen):
  for r in range(xlen):
    [rs1, rs2, rd, rs1val, rs2val, immval, rdval] = randomize(test, allunique=True)
    desc = "cp_uimm (Test bit = " + str(r) + ")"
    writeCovVector(desc, rs1, rs2, rd, rs1val, rs2val, r, rdval, test, xlen)

def make_uimm5(test, xlen):
  for r in range(maxreg+1):
    [rs1, rs2, rd, rs1val, rs2val, immval, rdval] = randomize(test, allunique=True)
    desc = "cp_uimm_5 (Test bit = " + str(r) + ")"
    writeCovVector(desc, rs1, rs2, rd, rs1val, rs2val, r, rdval, test, xlen)

def make_rd_rs1(test, xlen, rng):
  for r in rng:
    [rs1, rs2, rd, rs1val, rs2val, immval, rdval] = randomize(test)
    desc = f"cmp_rd_rs1 (Test rd = rs1 = x{r})"
    writeCovVector(desc, r, rs2, r, rs1val, rs2val, immval, rdval, test, xlen)

def make_rd_rs2(test, xlen, rng):
  for r in rng:
    [rs1, rs2, rd, rs1val, rs2val, immval, rdval] = randomize(test)
    desc = "cmp_rd_rs2 (Test rd = rs2 = x" + str(r) + ")"
    writeCovVector(desc, rs1, r, r, rs1val, rs2val, immval, rdval, test, xlen)

def make_rd_rs1_rs2(test, xlen, rng):
  for r in rng:
    [rs1, rs2, rd, rs1val, rs2val, immval, rdval] = randomize(test)
    desc = "cmp_rd_rs1_rs2 (Test rd = rs1 = rs2 = x" + str(r) + ")"
    writeCovVector(desc, r, r, r, rs1val, rs2val, immval, rdval, test, xlen)

def make_rs1_rs2(test, xlen, rng):
  for r in rng:
    [rs1, rs2, rd, rs1val, rs2val, immval, rdval] = randomize(test)
    desc = "cmp_rs1_rs2 (Test rs1 = rs2 = x" + str(r) + ")"
    writeCovVector(desc, r, r, rd, rs1val, rs2val, immval, rdval, test, xlen)

def make_rs1_corners(test, xlen):
  for v in corners:
    [rs1, rs2, rd, rs1val, rs2val, immval, rdval] = randomize(test)
    desc = "cp_rs1_corners (Test source rs1 value = " + hex(v) + ")"
    if ((test in cbptype) or (test in citype)):
      writeCovVector(desc, rs1, rs2, rd, rs1val, rs2val, immval, v, test, xlen)
    else:
      writeCovVector(desc, rs1, rs2, rd, v, rs2val, immval, rdval, test, xlen)

def make_rs2_corners(test, xlen):
    for v in corners:
      [rs1, rs2, rd, rs1val, rs2val, immval, rdval] = randomize(test)
      if test in ["c.swsp", "c.sdsp"]:
        while (rs2 == 2):
          [rs1, rs2, rd, rs1val, rs2val, immval, rdval] = randomize(test)
      desc = "cp_rs2_corners (Test source rs2 value = " + hex(v) + ")"
      writeCovVector(desc, rs1, rs2, rd, rs1val, v, immval, rdval, test, xlen)

def make_rd_corners(test, xlen, corners):
  if test in c_shiftitype:
    for v in corners:
      # rs1 = all 1s, rs2 = v, others are random
      [rs1, rs2, rd, rs1val, rs2val, immval, rdval] = randomize(test)
      desc = "cp_rd_corners (Test rd value = " + hex(v) + " Shifted by 1)"
      writeCovVector(desc, rs1, rs2, rd, -1, v, 1, rdval, test, xlen)
  elif test in catype:   # Using rs1val as temp variable to pass rd value
    for v in corners:
      [rs1, rs2, rd, rs1val, rs2val, immval, rdval] = randomize(test)
      desc = "cp_rd_corners (Test rd value = " + hex(v) + ")"
      if test in ["c.or","c.addw","c.xor"]:
        rd_temp = 0
        rs2_temp = v
      elif test in ["c.and"]:
        rd_temp = -1
        rs2_temp = v
      elif test in ["c.mul"]:
        rd_temp = 1
        rs2_temp = v
      elif test in ["c.sub","c.subw"]:
        rd_temp =  v>>1
        rs2_temp = (-v)>>1
      writeCovVector(desc, rs1, rs2, rd, rd_temp, rs2_temp, 0, rdval, test, xlen)
  elif test in crtype:
    for v in corners:
      [rs1, rs2, rd, rs1val, rs2val, immval, rdval] = randomize(test)
      desc = "cp_rd_corners (Test rd value = " + hex(v) + ")"
      rs2val = -(rdval - v)
      writeCovVector(desc, rs1, rs2, rd, 0, rs2val, 0, rdval, test, xlen)
  elif (test == "c.addiw" or test == "c.addi"):
    for v in corners:
      [rs1, rs2, rd, rs1val, rs2val, immval, rdval] = randomize(test)
      desc = "cp_rd_corners (Test rd value = " + hex(v) + ")"
      immval = int(signedImm6(immval))
      rdval = v - immval
      rdval &= 0xFFFFFFFFFFFFFFFF   # This prevents -ve decimal rdval (converts -10 to 18446744073709551606)
      writeCovVector(desc, rs1, rs2, rd, rs1val, rs2val, immval, rdval, test, xlen)
  elif (test == "divw" or test == "divuw" or test=="mulw"):
    for v in corners:
      desc = "cp_rd_corners (Test rd value = " + hex(v) + ")"
      [rs1, rs2, rd, rs1val, rs2val, immval, rdval] = randomize(test)
      writeCovVector(desc, rs1, rs2, rd, v, 1, v, rdval, test, xlen)
  elif (test == "c.lui"):
    for v in corners:
      desc = "cp_rd_corners (Test rd value = " + hex(v) + ")"
      [rs1, rs2, rd, rs1val, rs2val, immval, rdval] = randomize(test)
      writeCovVector(desc, rs1, rs2, rd, v, v, v, rdval, test, xlen)
  else:
    for v in corners:
      # rs1 = 0, rs2 = v, others are random
      [rs1, rs2, rd, rs1val, rs2val, immval, rdval] = randomize(test)
      desc = "cp_rd_corners (Test rd value = " + hex(v) + ")"
      writeCovVector(desc, rs1, 0, rd, v, rs2val, 0, rdval, test, xlen)
      # rs1, rs2 = v, others are random
      [rs1, rs2, rd, rs1val, rs2val, immval, rdval] = randomize(test)
      desc = "cp_rd_corners (Test rd value = " + hex(v) + ")"
      writeCovVector(desc, rs1, rs2, rd, v, v, v, rdval, test, xlen)
      # rs1 = all 1s, rs2 = v, others are random
      [rs1, rs2, rd, rs1val, rs2val, immval, rdval] = randomize(test)
      desc = "cp_rd_corners (Test rd value = " + hex(v) + ")"
      writeCovVector(desc, rs1, rs2, rd, -1, v, -1, rdval, test, xlen)

def make_rd_corners_lui(test, xlen, corners):
  for v in corners:
    [rs1, rs2, rd, rs1val, rs2val, immval, rdval] = randomize(test)
    desc = "cp_rd_corners_lui (Test rd value = " + hex(v) + ")"
    writeCovVector(desc, rs1, rs2, rd,rs1val, rs2val, v>>12, rdval, test, xlen)

def make_cp_gpr_hazard(test, xlen, haz_class='rw'):
  if insMap[findInstype('instructions', test, insMap)].get('compressed', 0) != 0:
    print ("hazard tests for compressed instructions will require a major refactor, holding off for now")
    return

  match haz_class:
    case 'r': haztypes = ["nohaz", "raw"]
    case 'w': haztypes = ["nohaz", "waw", "war"]
    case _: haztypes = ["nohaz", "raw", "waw", "war"]

  for haz in haztypes:
    for src in range(1, 4):
      [rs1a, rs2a, rs3a, rda, rs1vala, rs2vala, rs3vala, immvala, rdvala] = randomize(test, rs3=True)
      [rs1b, rs2b, rs3b, rdb, rs1valb, rs2valb, rs3valb, immvalb, rdvalb] = randomize(test, rs3=True)
      # set up hazard
      regsA, regsB = make_unique_hazard(test, regsA=[rda, rs1a, rs2a, rs3a], haz_type=haz, regchoice=src)
      [rda, rs1a, rs2a, rs3a] = regsA
      [rdb, rs1b, rs2b, rs3b] = regsB
      desc = "cp_gpr/fpr_hazard " + haz + " test"
      writeHazardVector(desc, rs1a, rs2a, rda, rs1b, rs2b, rdb, test, immvala, immvalb, src, rs3a=rs3a, rs3b=rs3b, haz_type=haz, xlen=xlen)

def make_cr_rs1_rs2_corners(test, xlen):
  for v1 in corners:
    for v2 in corners:
      # select distinct rs1 and rs2
      [rs1, rs2, rd, rs1val, rs2val, immval, rdval] = randomize(test)
      while rs1 == rs2:
        [rs1, rs2, rd, rs1val, rs2val, immval, rdval] = randomize(test)
      desc = "cr_rs1_rs2_corners (Test source rs1 = " + hex(v1) + " rs2 = " + hex(v2) + ")"
      if (test == "c.and"):
        print(f"Running make_cr_rs1_rs2_corners for c.and with rs1 = {rs1} = {v1} rs2 = {rs2} = {v2} rd = {rd} = {rdval}")
      writeCovVector(desc, rs1, rs2, rd, v1, v2, immval, rdval, test, xlen)

def make_imm_zero(test, xlen):
  [rs1, rs2, rd, rs1val, rs2val, immval, rdval] = randomize(test)
  desc = "cp_imm_zero"
  writeCovVector(desc, rs1, rs2, rd, rs1val, rs2val, 0, rdval, test, xlen)

def make_imm_corners_jal(test, xlen): # update these test
  [rs1, rs2, rd, rs1val, rs2val, immval, rdval] = randomize(test)
  if (test == "jal"):
    minrng = 3
    maxrng = 14 # testing all 20 bits of immediate is too much code
  elif (test in ["c.jal", "c.j"]):
    f.write("\n.align 2" + " # Start at an address multiple of 4. Required for covering 2 byte jump.\n")
    minrng = 2
    maxrng = 13
  rng = range(minrng,maxrng)
  # Test smallest offset as special case
  lines = "\n# Testcase cp_imm_corners_jal "+str(minrng-1)+"\n"
  lines = lines + ".align " + str(maxrng) + "\n # start all tests on a multiple of the largest one\n"
  if (test == "jal"):
    lines += f"auipc x{rs1}, 0 # PC\n"
    lines = lines + test + " x1, 1f\n"
    lines += f"addi x{rs1}, x{rs1}, 4 \n"
  else:
    lines = lines + test + " 1f\n"  # c.jal, c.j
  lines = lines + "1: \n"
  lines = lines +  writeSIGUPD(rs1)  +"\n"
  if (test == "jal"):
    lines += f"auipc x{rs1}, 0 # PC\n"
    lines = lines + test + " x1, f"+str(minrng)+"_"+test+"\n"
    lines += f"addi x{rs1}, x{rs1}, 4 \n"
  else:
    lines = lines + test + " f"+str(minrng)+"_"+test+"\n"  # c.jal, c.j
  f.write(lines)
  for r in rng:
    lines = "\n# Testcase cp_imm_corners_jal " + str(r) + "\n"
    lines = lines + ".align " + str(r-1) + "\n"
    lines = lines + "b"+ str(r-1)+"_"+test+":\n"
    lines = lines +  writeSIGUPD(rs1) + "\n"
    if (test == "jal"):
      lines += f"auipc x{rs1}, 0 # PC\n"
      lines = lines + "jal x"+str(rd)+", f"+str(r+1)+"_"+test+" # jump to aligned address to stress immediate\n"
      lines += f"addi x{rs1}, x{rs1}, 4 \n"
    elif (test in ["c.jal", "c.j"]):
      #lines += f"auipc x{rs1}, 0 # PC\n" TODO if needed
      lines = lines + test + " f"+str(r+1)+"_"+test+" # jump to aligned address to stress immediate\n"
      #lines += f"addi x{rs1}, x{rs1}, 2 \n" TODO if needed
    lines = lines + ".align " + str(r-1) + "\n"
    lines = lines + "f" +str(r)+"_"+test+":\n"
    lines = lines +  writeSIGUPD(rs1) + "\n"
    if (test == "jal"):
      lines += f"auipc x{rs1}, 0 # PC\n"
      lines = lines + "jal x"+str(rd)+", b"+str(r-1)+"_"+test+" # jump to aligned address to stress immediate\n"
      lines += f"addi x{rs1}, x{rs1}, 4 \n"
    elif (test in ["c.jal", "c.j"]):
      if (r == 12): # temporary fix for bug in compressed branches
        if (test == "c.j"):
          lines = lines + ".half 0xB001 # backward j by -2048 to b12; GCC is not generating this compressed branch properly per https://github.com/riscv-collab/riscv-gnu-toolchain/issues/1647\n"
        else:
          lines = lines + ".half 0x3001 # backward jal by -2048 to b12; GCC is not generating this compressed branch properly per https://github.com/riscv-collab/riscv-gnu-toolchain/issues/1647\n"
          #lines = lines + test + " b"+str(r-1)+"_"+test+" # jump to aligned address to stress immediate\n"
      else:
        lines = lines + test + " b"+str(r-1)+"_"+test+" # jump to aligned address to stress immediate\n"
    f.write(lines)
  lines = ".align " + str(maxrng-1) + "\n"
  lines = "f"+str(maxrng)+"_"+test+":\n"
  lines = lines +  writeSIGUPD(rs1) +"\n"
  f.write(lines)

def make_imm_corners_jalr(test, xlen):
  [rs1, rs2, rd, rs1val, rs2val, dummy, rdval] = randomize(test)
  for immval in corners_imm_12bit:
    if (immval == 0):
      continue
    lines = "\n# Testcase cp_imm_corners jalr " + str(immval) + " bin\n"
    lines = lines + "la x"+str(rs1)+", 1f\n" #load the address of the label '1' into x21
    lines += f"auipc x{rs2}, 0 # PC \n"
    if (immval == -2048):
      lines = lines + "addi x" + str(rs1) + ", x" + str(rs1) + ", 2047 # increment rs1 by 2047 \n" # ***
      lines = lines + "addi x" + str(rs1) + ", x" + str(rs1) + ", 1 # increment rs1 to bump it by a total of 2048 to compensate for -2048\n"
    else:
      lines = lines + "addi x" + str(rs1) + ", x" + str(rs1) + ", " + signedImm12(-immval) + " # sub immediate from rs1 to counter offset\n"
    lines = lines + "jalr x"+str(rd) + ", x" + str(rs1) + ", "+ signedImm12(immval) +" # jump to assigned address to stress immediate\n" # jump to the label using jalr #*** update this test
    #.line on top maybe eliminate TODO
    lines = lines + "addi x" + str(rs2) + ", x" + str(rs2) + ", " "4 \n"
    lines = lines + "1:\n"
    lines = lines +  writeSIGUPD(rs2) +"\n"
    f.write(lines)

def make_offset(test, xlen):
  # *** all of these test will need signature / self-checking
  lines = "\n# Testcase cp_offset negative bin\n"
  [rs1, rs2, rd, rs1val, rs2val, immval, rdval] = randomize(test)
  handleSignaturePointerConflict(lines, rs1, rs2, rd)

  if (test in btype):
    lines = lines + "j 2f # jump past backward branch target\n"
    lines = lines + "1: j 3f # backward branch target: jump past backward branch\n"
    lines = lines + "2: auipc x" + str(rs1) + ", 0 # loading PC\n"
    lines = lines +  test + " x0, x0, 1b # backward branch\n"
    lines = lines + "addi x" + str(rs1) + ", x" + str(rs1) + ", 4  # Adding to PC if branch fails\n"
  elif (test in jalrtype):
    lines = lines + "j 2f # jump past backward branch target\n"
    lines = lines + "1: j 3f # backward jalr target: jump past backward jalr\n"
    lines = lines + "2: la" + " x" + str(rs2) + ", 1b # backward branch\n"
    lines = lines + "auipc x" + str(rs1) + ", 0 # loading PC\n"
    lines = lines + test + " x" + str(rs2) +  ", x" + str(rs2) + ", 0 # backward jalr\n"
    lines = lines + "addi x" + str(rs1) + ", x" + str(rs1) + ", 4  # Adding to PC if branch fails\n"
  elif (test in crtype):
    lines = lines + "j 2f # jump past backward branch target\n"
    lines = lines + "1: j 3f # backward branch target: jump past backward branch\n"
    rs1 = randomNonconflictingReg(test)
    lines = lines + "2: " + "la x" + str(rs1) + ", 1b\n"
    lines = lines + test + " x" + str(rs1) + " # backward branch\n"
  elif (test in cjtype): #THIS MACRO IS NOT CORRECTLY IMPLEMENTED SINCE I HAVENT CHECKED IT YET TODO:
    lines = lines + "j 2f # jump past backward branch target\n"
    lines = lines + "1: j 3f # backward branch target: jump past backward branch\n"
    lines = lines + "2: " + "nop\n"
    lines = lines + test + " 1b" + " # backward branch\n"
  elif (test in cbtype): #THIS MACRO IS NOT CORRECTLY IMPLEMENTED SINCE I HAVENT CHECKED IT YET TODO
    lines = lines + "j 2f # jump past backward branch target\n"
    lines = lines + "1: j 3f # backward branch target: jump past backward branch\n"
    rs1val = 0 if test == "c.beqz" else 1  # This makes sure branch is taken for both beqz & bnez
    lines = lines + "2: " + f"li x8, {rs1val}" + f" # initialize rs1 to {rs1val}\n"
    lines = lines + test + " x8,  1b # backward branch\n"

  lines = lines + "3:  # done with sequence\n"
  lines = lines +  writeSIGUPD(rs1)
  #lines += f"RVTEST_SIGUPD(x{sigReg}, x0)\n"
  f.write(lines)

def make_offset_lsbs(test, xlen):
  [rs1, rs2, rd, rs1val, rs2val, immval, rdval] = randomize(test)
  lines = "\n# Testcase cp_offset_lsbs\n"
  if (test in jalrtype):
    lines = lines + "la x3, jalrlsb1 # load address of label\n"
    lines = lines + "auipc x" + str(rs1) + ", 0 # loading PC\n"
    lines = lines + "jalr x1, x3, 1 # jump to label + 1, extra plus 1 should be discarded\n"
    lines = lines + "addi x" + str(rs1) + ", x" + str(rs1) + ", 4  # Adding to PC if branch fails\n"
    lines = lines + "jalrlsb1: \n"
    lines = lines +  writeSIGUPD(rs1)
    lines = lines + "la x3, jalrlsb2 # load address of label\n"
    lines = lines + "addi x3, x3, 3 # add 3 to address\n"
    lines = lines + "auipc x" + str(rs1) + ", 0 # loading PC\n"
    lines = lines + "jalr x1, x3, -2 # jump to label + 1, extra plus 1 should be discarded\n"
    lines = lines + "addi x" + str(rs1) + ", x" + str(rs1) + ", 4  # Adding to PC if branch fails\n"
    lines = lines + "jalrlsb2: \n"
    lines = lines +  writeSIGUPD(rs1)
  else: # c.jalr / c.jr #TODO Probably the same as above but jumping by 2
    lines = lines + "la x3, "+test+"lsb00 # load address of label\n"
    lines = lines + test + " x3 # jump to address with bottom two lsbs = 00\n"
    lines = lines + "c.nop # something to jump over\n"
    lines = lines + ".align 2\n"
    lines = lines + test+"lsb00: nop\n"
    lines = lines + "la x3, "+test+"lsb01 # load address of label\n"
    lines = lines + "addi x3, x3, 1 # add 1 to address\n"
    lines = lines + test + " x3 # jump to address with bottom two lsbs = 01\n"
    lines = lines + "c.nop # something to jump over\n"
    lines = lines + ".align 2\n"
    lines = lines + test+"lsb01: nop\n"
    lines = lines + "la x3, "+test+"lsb10 # load address of label\n"
    lines = lines + "addi x3, x3, 2 # add 2 to address\n"
    lines = lines + test + " x3 # jump to address with bottom two lsbs = 10\n"
    lines = lines + "c.nop # something to jump over\n"
    lines = lines + ".align 2\n"
    lines = lines + test+"lsb10: nop\n"
    lines = lines + "la x3, "+test+"lsb11 # load address of label\n"
    lines = lines + "addi x3, x3, 3 # add 3 to address\n"
    lines = lines + test + " x3 # jump to address with bottom two lsbs = 11\n"
    lines = lines + "c.nop # something to jump over\n"
    lines = lines + ".align 2\n"
    lines = lines + test+"lsb11: nop\n"
  f.write(lines)

def make_mem_hazard(test, xlen):
  lines = "\n# Testcase mem_hazard (no dependency)\n"
  lines = lines + "la x1, scratch\n"
  lines = lines + test + " x2, 0(x1)\n"
  f.write(lines)

def make_f_mem_hazard(test, xlen):
  lines = "\n# Testcase f_mem_hazard (no dependency)\n"
  lines = lines + "la x1, scratch\n"
  lines = lines + "fsd f2, 0(x1)\n"
  lines = lines + test + " f2, 0(x1)\n"
  f.write(lines)

def make_cp_imm_corners(test, xlen, corners_imm):
  desc = "cp_imm_corners"
  for v1 in corners_imm:
    [rs1, rs2, rd, rs1val, rs2val, immval, rdval] = randomize(test)
    writeCovVector(desc, rs1, rs2, rd, rs1val, rs2val, v1, rdval, test, xlen)

def make_cr_rs1_imm_corners(test, xlen, corners_imm):
  desc = "cr_rs1_imm_corners"
  for v1 in corners:
    for v2 in corners_imm:
      [rs1, rs2, rd, rs1val, rs2val, immval, rdval] = randomize(test)
      if ((test in cbptype) or (test in citype)):
        writeCovVector(desc, rs1, rs2, rd, rs1val, rs2val, v2, v1, test, xlen)
      else:
        writeCovVector(desc, rs1, rs2, rd, v1, rs2val, v2, rdval, test, xlen)


def make_imm_shift(test, xlen):
  desc = "cp_imm_shift"
  if test in shiftwtype:
    rng = range(1, maxreg+1)
  elif test in c_shiftitype:
    rng = range(1, xlen)
  else:
    rng = range(0, xlen)

  for shift in rng:
    [rs1, rs2, rd, rs1val, rs2val, immval, rdval] = randomize(test)
    writeCovVector(desc, rs1, rs2, rd, rs1val, rs2val, shift, rdval, test, xlen)


def make_imm_mul(test, xlen):
  desc = "cp_imm_mul"
  if test in ciwtype:
    rng = range(1,256)
  elif test in citype or test in csstype:
    if test in ["c.lwsp", "c.ldsp", "c.swsp", "c.sdsp","c.flwsp","c.fldsp"]:
      rng = range(64)
    else:
      rng = range(-32,32)
  else:
    rng = range(maxreg+1)
  for imm in rng:
    [rs1, rs2, rd, rs1val, rs2val, immval, rdval] = randomize(test)
    writeCovVector(desc, rs1, rs2, rd, rs1val, rs2val, imm, rdval, test, xlen)

def make_fd_fs1(test, xlen, frm=False):
  for r in range(maxreg+1):
    [rs1, rs2, rs3, rd, rs1val, rs2val, rs3val, immval, rdval] = randomize(test, rs3=True)
    if (test.startswith("fsgnj")): # fsgnj with fs1 = fs2 is fmv, so don't pick this
      while (rs2 == r):
        [rs1, rs2, rs3, rd, rs1val, rs2val, rs3val, immval, rdval] = randomize(test, rs3=True)
    desc = "cmp_fd_fs1 (Test fd = fs1 = f" + str(r) + ")"
    writeCovVector(desc, r, rs2, r, rs1val, rs2val, immval, rdval, test, xlen, rs3=rs3, rs3val=rs3val, frm=frm)

def make_fd_fs2(test, xlen):
  for r in range(maxreg+1):
    [rs1, rs2, rs3, rd, rs1val, rs2val, rs3val, immval, rdval] = randomize(test, rs3=True)
    if (test.startswith("fsgnj")): # fsgnj with fs1 = fs2 is fmv, so don't pick this
      while (rs1 == r):
        [rs1, rs2, rs3, rd, rs1val, rs2val, rs3val, immval, rdval] = randomize(test, rs3=True)
    desc = "cmp_fd_fs2 (Test fd = fs2 = f" + str(r) + ")"
    writeCovVector(desc, rs1, r, r, rs1val, rs2val, immval, rdval, test, xlen, rs3=rs3, rs3val=rs3val)

def make_fd_fs3(test, xlen, frm=False):
  for r in range(maxreg+1):
    [rs1, rs2, rs3, rd, rs1val, rs2val, rs3val, immval, rdval] = randomize(test, rs3=True)
    desc = "cmp_fd_fs3 (Test fd = fs3 = f" + str(r) + ")"
    writeCovVector(desc, rs1, rs2, r, rs1val, rs2val, immval, rdval, test, xlen, rs3=r, rs3val=rs3val, frm=frm)


def make_frm(test, xlen):
  [rs1, rs2, rs3, rd, rs1val, rs2val, rs3val, immval, rdval] = randomize(test, rs3=True)
  desc = "cp_frm"
  # *** should sweep the rounding modes, and coverpoints should check they are hit
  writeCovVector(desc, rs1, rs2, rd, rs1val, rs2val, immval, rdval, test, xlen, rs3=rs3, rs3val=rs3, frm=True)

def make_cr_fs1_fs2_corners(test, xlen, frm = False):
  corners = fcorners
  if test[-1] == "h":
    corners = fcornersH
  if test[-1] == "d":
    corners = fcornersD
  for v1 in corners:
    for v2 in corners:
      # select distinct fs1 and fs2
      [rs1, rs2, rs3, rd, rs1val, rs2val, rs3val, immval, rdval] = randomize(test, rs3=True)
      while rs1 == rs2:
        [rs1, rs2, rs3, rd, rs1val, rs2val, rs3val, immval, rdval] = randomize(test, rs3=True)
      desc = "cr_fs1_fs2_corners (Test source fs1 = " + hex(v1) + " fs2 = " + hex(v2) + ")"
      desc = desc + "\nfsflagsi 0b00000 # clear all fflags"
      #f.write("fsflagsi 0b00000 # clear all fflags\n")
      writeCovVector(desc, rs1, rs2, rd, v1, v2, immval, rdval, test, xlen, rs3=rs3, rs3val=rs3val, frm=frm)

def make_cr_fs1_fs3_corners(test, xlen, frm = False):
  corners = fcorners
  if test[-1] == "h":
    corners = fcornersH
  if test[-1] == "d":
    corners = fcornersD
  for v1 in corners:
    for v2 in corners:
      # select distinct fs1 and fs3
      [rs1, rs2, rs3, rd, rs1val, rs2val, rs3val, immval, rdval] = randomize(test, rs3=True)
      desc = "cr_fs1_fs3_corners (Test source fs1 = " + hex(v1) + " fs3 = " + hex(v2) + ")"
      writeCovVector(desc, rs1, rs2, rd, v1, rs2val, immval, rdval, test, xlen, rs3=rs3, rs3val=v2, frm=frm)

def make_fs1_corners(test, xlen, fcorners, frm = False):
  for v in fcorners:
    [rs1, rs2, rs3, rd, rs1val, rs2val, rs3val, immval, rdval] = randomize(test, rs3=True)
    while rs2 == rs1:
      [rs1, rs2, rs3, rd, rs1val, rs2val, rs3val, immval, rdval] = randomize(test, rs3=True)
    desc = "cp_fs1_corners (Test source fs1 value = " + hex(v) + ")"
    if frm:
      desc = "cr_fs1_corners_frm (Test source fs1 value = " + hex(v) + ")"
    if NaNBox_tests:
      desc = f"Improper NaNBoxed argument test (Value {hex(v)} in f{rs1})"
    desc = desc + "\nfsflagsi 0b00000 # clear all fflags"
    #f.write("fsflagsi 0b00000 # clear all fflags\n")
    writeCovVector(desc, rs1, rs2, rd, v, rs2val, immval, rdval, test, xlen, rs3=rs3, rs3val=rs3val, frm = frm)

def make_fs2_corners(test, xlen, fcorners):
  for v in fcorners:
    [rs1, rs2, rs3, rd, rs1val, rs2val, rs3val, immval, rdval] = randomize(test, rs3=True)
    while rs2 == rs1:
      [rs1, rs2, rs3, rd, rs1val, rs2val, rs3val, immval, rdval] = randomize(test, rs3=True)
    desc = "cp_fs2_corners (Test source fs2 value = " + hex(v) + ")"
    writeCovVector(desc, rs1, rs2, rd, rs1val, v, immval, rdval, test, xlen, rs3=rs3, rs3val=rs3val)

def make_fs3_corners(test, xlen, fcorners):
  for v in fcorners:
    [rs1, rs2, rs3, rd, rs1val, rs2val, rs3val, immval, rdval] = randomize(test, rs3=True)
    desc = "cp_fs3_corners (Test source fs3 value = " + hex(v) + ")"
    writeCovVector(desc, rs1, rs2, rd, rs1val, rs2val, immval, rdval, test, xlen, rs3=rs3, rs3val=v)

def make_imm5_corners(test, xlen):
  for v in range(maxreg+1):
    [rs1, rs2, rs3, rd, rs1val, rs2val, rs3val, immval, rdval] = randomize(test, rs3=True)
    desc = "cp_imm5_corners (Test imm value = " + hex(v) + ")"
    writeCovVector(desc, rs1, rs2, rd, rs1val, rs2val, v, rdval, test, xlen, rs3=rs3, rs3val=rs3val)

def make_bs(test, xlen):
  for bs in range(4):
    [rs1, rs2, rd, rs1val, rs2val, immval, rdval] = randomize(test)
    desc = f"cp_bs = {bs}"
    writeCovVector(desc, rs1, rs2, rd, rs1val, rs2val, bs, rdval, test, xlen)

def make_rnum(test, xlen):
  for rnum in range(11):
    [rs1, rs2, rd, rs1val, rs2val, immval, rdval] = randomize(test)
    desc = f"cp_rnum = {rnum}"
    writeCovVector(desc, rs1, rs2, rd, rs1val, rs2val, rnum, rdval, test, xlen)

def make_sbox(test, xlen):
  for sbox in range(256):
    # repeat sbox value in each byte
    if (xlen == 32):
      s = sbox | sbox << 8 | sbox << 16 | sbox << 24;
    elif (xlen == 64):
      s = sbox | sbox << 8 | sbox << 16 | sbox << 24 | sbox << 32 | sbox << 40 | sbox << 48 | sbox << 56;
    [rs1, rs2, rd, rs1val, rs2val, immval, rdval] = randomize(test)
    desc = f"cp_sbox = {sbox}"
    writeCovVector(desc, rs1, rs2, rd, s, s, immval, rdval, test, xlen)

def make_nanbox(test, xlen):
  [rs1, rs2, rs3, rd, rs1val, rs2val, rs3val, immval, rdval] = randomize(test, rs3=True)
  desc = "Random test for cp_NaNBox "
  writeCovVector(desc, rs1, rs2, rd, rs1val, rs2val, immval, rdval, test, xlen, rs3=rs3, rs3val=rs3val)

def make_custom(test, xlen):
    insertTemplate(f"{test}.S")

def insertTest(test):
  f.write(f"\n# Stub for {test}")

# Python randomizes hashes, while we are trying to have a repeatable hash for repeatable test cases.
# This function gives a simple hash as a random seed.
def myhash(s):
  h = 0
  for c in s:
    h = (h * 31 + ord(c)) & 0xFFFFFFFF
  return h

def write_tests(coverpoints, test, xlen):
  global NaNBox_tests
  for coverpoint in coverpoints:
    # produce a deterministic seed for repeatable random numbers
    # distinct for each instruction and coverpoint
    testname = test + coverpoint
    hashval = myhash(testname)
    # hashval = hash(testname) # doesn't work because of Python hash randomization
    #print(" Seeding " + testname + " with " + str(hashval))
    seed(hashval)
    #seed(hash(test + coverpoint))
    if (coverpoint == "cp_asm_count"):
      if (test == "c.nop" or test == "fence"):   # Writing cp_asm_count for 'c.nop' only
        f.write("\n# Testcase cp_asm_count\n"+test+"\n")
    elif (coverpoint == "cp_rd"):
      make_rd(test, xlen, range(maxreg+1))
    elif(coverpoint == "cp_rd_nx0" or coverpoint == "cp_rd_nx2"):
      make_rd(test, xlen, range(1,maxreg+1))
    elif (coverpoint == "cp_rdp"):
      make_rd(test, xlen, range(8, 16))
    elif (coverpoint == "cp_rs1p"):
      make_rs1(test, xlen, range(8, 16))
    elif (coverpoint == "cp_rs2p"):
      make_rs2(test, xlen, range(8, 16))
    elif (coverpoint == "cp_fd"):
      make_fd(test, xlen, range(maxreg+1))
    elif (coverpoint == "cp_fdp"):
      make_fd(test, xlen, range(8, 16))
    elif (coverpoint == "cp_fs1"):
      make_fs1(test, xlen, range(maxreg+1))
    elif (coverpoint == "cp_fs1p"):
      make_fs1(test, xlen, range(8, 16))
    elif (coverpoint == "cp_fs2"):
      make_fs2(test, xlen, range(maxreg+1))
    elif (coverpoint == "cp_fs3"):
      make_fs3(test, xlen, range(maxreg+1))
    elif (coverpoint == "cp_fs2p"):
      make_fs2(test, xlen, range(8, 16))
    elif (coverpoint == "cp_fs1_corners"):
      make_fs1_corners(test, xlen, fcorners)
    elif (coverpoint == "cp_fs2_corners"):
      make_fs2_corners(test, xlen, fcorners)
    elif (coverpoint == "cp_fs3_corners"):
      make_fs3_corners(test, xlen, fcorners)
    elif (coverpoint == "cp_fs1_corners_D"):
      make_fs1_corners(test, xlen, fcornersD)
    elif (coverpoint == "cp_fs2_corners_D"):
      make_fs2_corners(test, xlen, fcornersD)
    elif (coverpoint == "cp_fs3_corners_D"):
      make_fs3_corners(test, xlen, fcornersD)
    elif (coverpoint == "cp_fs1_corners_H"):
      make_fs1_corners(test, xlen, fcornersH)
    elif (coverpoint == "cp_fs2_corners_H"):
      make_fs2_corners(test, xlen, fcornersH)
    elif (coverpoint == "cp_fs3_corners_H"):
      make_fs3_corners(test, xlen, fcornersH)
    # elif (coverpoint == "cp_fs1_corners_Q"):
    #   make_fs1_corners(test, xlen, fcornersQ)
    # elif (coverpoint == "cp_fs2_corners_Q"):
    #   make_fs2_corners(test, xlen, fcornersQ)
    # elif (coverpoint == "cp_fs3_corners_Q"):
    #   make_fs3_corners(test, xlen, fcornersQ)
    elif (coverpoint == "cp_rs1"):
      make_rs1(test, xlen, range(maxreg+1))
    elif (coverpoint == "cp_rs1_nx0"):
      make_rs1(test, xlen, range(1,maxreg+1))
    elif (coverpoint == "cp_rs2"):
      make_rs2(test, xlen, range(maxreg+1))
    elif (coverpoint == "cp_rs2_nx0"):
      make_rs2(test, xlen, range(1,maxreg+1))
    elif (coverpoint == "cp_uimm"):
      make_uimm(test, xlen)
    elif (coverpoint == "cp_uimm_5"):
      make_uimm5(test, xlen)
    elif (coverpoint == "cmp_rd_rs1"):
      make_rd_rs1(test, xlen, range(maxreg+1))
    elif (coverpoint == "cmp_rd_rs1_nx0"):
      make_rd_rs1(test, xlen, range(1,maxreg+1))
    elif (coverpoint == "cmp_rd_rs1_c"):
      make_rd_rs1(test, xlen, range(8, 16))
    elif (coverpoint == "cmp_rd_rs2"):
      make_rd_rs2(test, xlen, range(maxreg+1))
    elif (coverpoint == "cmp_rd_rs2_nx0"):
      make_rd_rs2(test, xlen, range(1,maxreg+1))
    elif (coverpoint == "cmp_rd_rs2_c"):
      make_rd_rs2(test, xlen, range(8, 16))
    elif (coverpoint == "cmp_rd_rs1_rs2"):
      make_rd_rs1_rs2(test, xlen, range(maxreg+1))
    elif (coverpoint == "cmp_rd_rs1_rs2_nx0"):
      make_rd_rs1_rs2(test, xlen, range(1,maxreg+1))
    elif (coverpoint == "cmp_rs1_rs2"):
      make_rs1_rs2(test, xlen, range(maxreg+1))
    elif (coverpoint == "cmp_rs1_rs2_nx0"):
      make_rs1_rs2(test, xlen, range(1,maxreg+1))
    elif (coverpoint == "cmp_rs1_rs2_c"):
      make_rs1_rs2(test, xlen, range(8,16))
    elif (coverpoint == "cp_rs1_corners"):
      make_rs1_corners(test, xlen)
    elif (coverpoint == "cp_rs2_corners"):
      make_rs2_corners(test, xlen)
    elif (coverpoint == "cp_rd_corners_slli"):
      if (xlen == 32):
        make_rd_corners(test, xlen, c_slli_32_corners)
      else:
        make_rd_corners(test, xlen, c_slli_64_corners)
    elif (coverpoint == "cp_rd_corners_srli"):
      if (xlen == 32):
        make_rd_corners(test, xlen, c_srli_32_corners)
      else:
        make_rd_corners(test, xlen, c_srli_64_corners)
    elif (coverpoint == "cp_rd_corners_srai"):
      if (xlen == 32):
        make_rd_corners(test, xlen, c_srai_32_corners)
      else:
        make_rd_corners(test, xlen, c_srai_64_corners)
    elif (coverpoint == "cp_rd_corners"):
      make_rd_corners(test, xlen, corners)
    elif (coverpoint == "cp_rd_corners_clui"):
      make_rd_corners(test, xlen, corners_6bit)
    elif (coverpoint == "cp_rd_corners_lw" or coverpoint == "cp_rd_corners_lwu"):
      make_rd_corners(test, xlen, corners_32bit)
    elif (coverpoint == "cp_rd_corners_lh" or coverpoint == "cp_rd_corners_lhu"):
      make_rd_corners(test, xlen, corners_16bit)           # Make rd corners for lh and lhu for both RV32I & RV64I
    elif (coverpoint == "cp_rd_corners_lb" or coverpoint == "cp_rd_corners_lbu"):
      make_rd_corners(test, xlen, corners_8bits)            # Make rd corners for lb and lbu for both RV32I & RV64I
    elif (coverpoint == "cp_rd_corners_6bit"):
      make_rd_corners(test, xlen, corners_6bit)
    elif (coverpoint == "cp_rd_corners_32bit"):
      make_rd_corners(test, xlen, corners_32bit)
    elif (coverpoint == "cp_rd_corners_lui"):
      make_rd_corners_lui(test, xlen, corners_20bit)
    elif (coverpoint == "cmp_rd_rs1_eqval"):
      pass # already covered by cr_rs1_rs2_corners
    elif (coverpoint == "cmp_rd_rs2_eqval"):
      pass # already covered by cr_rs1_rs2_corners
    elif (coverpoint == "cp_rd_sign"):
      pass # already covered by rd_corners
    elif (coverpoint == "cr_rs1_rs2_corners"):
      make_cr_rs1_rs2_corners(test, xlen)
    elif (coverpoint == "cp_imm_corners"):
      if (test == "jalr"):
          make_imm_corners_jalr(test, xlen)
      else:
        make_cp_imm_corners(test, xlen, corners_imm_12bit)
    elif (coverpoint == "cp_imm_corners_20bit"):
      make_cp_imm_corners(test, xlen, corners_imm_20bit)
    elif (coverpoint == "cp_imm_corners_6bit"):
      make_cp_imm_corners(test, xlen, corners_imm_6bit)
    elif (coverpoint == "cp_imm_corners_c"):
      pass # handled by cr_rs1_imm_corners
      # make_cp_imm_corners(test, xlen, corners_imm_c)
    elif (coverpoint == "cp_imm_corners_jal"):
      make_imm_corners_jal(test, xlen)
    elif (coverpoint == "cp_imm_corners_c_jal"):
        make_imm_corners_jal(test,xlen)
    elif (coverpoint == "cr_rs1_imm_corners"):
      make_cr_rs1_imm_corners(test, xlen, corners_imm_12bit)
    elif (coverpoint == "cr_rs1_imm_corners_6bit"):
      make_cr_rs1_imm_corners(test, xlen, corners_imm_6bit)
    elif (coverpoint == "cr_rs1_imm_corners_6bit_n0"):
      make_cr_rs1_imm_corners(test, xlen, corners_imm_6bit[1:]) # exclude imm=0
    elif (coverpoint == "cp_imm_corners_6bit_n0"):
      pass # only used for cross product
    elif (coverpoint == "cr_rs1_imm_corners_c"):
      make_cr_rs1_imm_corners(test, xlen, corners_imm_c)
    elif (coverpoint == "cr_rs1_rs2"):
      pass # already covered by cr_rs1_rs2_corners
    elif (coverpoint[:13] == "cp_gpr_hazard" or coverpoint[:13] == "cp_fpr_hazard"):
      haz_class = coverpoint.split('_')[-1] # get the suffix if there is one
      if haz_class == "hazard": # will only happen if there was no suffix, meaning do both reads and writes
        haz_class = 'rw'
      make_cp_gpr_hazard(test, xlen, haz_class)
    elif (coverpoint == "cp_fclass"):
      pass
    elif (coverpoint == "cp_imm_sign"):
      make_imm_zero(test, xlen)
    elif (coverpoint == "cp_imm_sign_clui"):
      pass
    elif (coverpoint == "cp_rd_corners_sraiw"):
      make_rd_corners(test,xlen,corners_sraiw)
    elif (coverpoint == "cp_mem_hazard"):
      make_mem_hazard(test, xlen)
    elif (coverpoint == "cp_f_mem_hazard"):
      make_f_mem_hazard(test, xlen)
    elif (coverpoint == "cp_imm_zero"):
      make_imm_zero(test, xlen)
    elif (coverpoint == "cp_mem_unaligned"):
      pass # seems this should be part of privileged tests
    elif (coverpoint == "cp_offset"):
      make_offset(test, xlen)
    elif (coverpoint == "cp_offset_lsbs"):
      make_offset_lsbs(test, xlen)
    elif (coverpoint == "cr_nord_rs1_rs2"):
      pass #TODO (not if crosses are not needed)
    elif (coverpoint == "cp_imm_shift" or coverpoint == "cp_imm_shift_c" or coverpoint == "cp_imm_shift_w"):
      make_imm_shift(test, xlen)
    elif coverpoint in ["cp_imm_mul","cp_imm_mul_8","cp_imm_mul_addi4spn","cp_imm_mul_addi16sp","cp_imm_mul_4sp","cp_imm_mul_8sp"]:
      make_imm_mul(test, xlen)
    elif (coverpoint == "cp_rd_boolean"):
      pass # covered by other generators
    elif (coverpoint == "cmp_fd_fs1"):
      make_fd_fs1(test, xlen)
    elif (coverpoint == "cmp_fd_fs2"):
      make_fd_fs2(test, xlen)
    elif (coverpoint == "cmp_fd_fs3"):
      make_fd_fs3(test, xlen)
    # elif (coverpoint == "cp_fs1_corners"):
    #   make_fs1_corners(test, xlen)
    # elif (coverpoint == "cp_fs2_corners"):
    #   make_fs2_corners(test, xlen)
    elif (coverpoint in ["cr_fs1_fs2_corners", "cr_fs1_fs2_corners_H", "cr_fs1_fs2_corners_D"]):
      make_cr_fs1_fs2_corners(test, xlen)
    elif (coverpoint in ["cr_fs1_fs2_corners_frm", "cr_fs1_fs2_corners_frm_H", "cr_fs1_fs2_corners_frm_D"]):
      make_cr_fs1_fs2_corners(test, xlen, frm = True)
    elif (coverpoint in ["cr_fs1_fs2_corners_frm4", "cr_fs1_fs2_corners_frm4_H", "cr_fs1_fs2_corners_frm4_D"]):
      make_cr_fs1_fs2_corners(test, xlen, frm = True)
    elif (coverpoint in ["cr_fs1_fs3_corners_frm", "cr_fs1_fs3_corners_frm_H", "cr_fs1_fs3_corners_frm_D"]):
      make_cr_fs1_fs3_corners(test, xlen, frm = True)
    elif (coverpoint in ["cr_fs1_fs3_corners_frm4", "cr_fs1_fs3_corners_frm4_H", "cr_fs1_fs3_corners_frm4_D"]):
      make_cr_fs1_fs3_corners(test, xlen, frm = True)
    elif (coverpoint in ["cp_frm_2", "cp_frm_3", "cp_frm_4"]):
      make_frm(test, xlen)
    elif (coverpoint == "cr_fs1_corners_frm"):
      make_fs1_corners(test, xlen, fcorners, frm=True)
    elif (coverpoint == "cr_fs1_corners_frm_D"):
      make_fs1_corners(test, xlen, fcornersD, frm=True)
    elif (coverpoint == "cr_fs1_corners_frm_H"):
      make_fs1_corners(test, xlen, fcornersH, frm=True)
    elif (coverpoint.startswith("cp_csr_fflags")):
      pass # doesn't require designated tests
    elif (coverpoint == "cp_csr_frm"):
      pass # already covered by cp_frm tests
    elif (coverpoint.startswith("cp_NaNBox")):
      make_nanbox(test, xlen)
    elif (coverpoint == "cp_rs1_fli"):
      make_rs1(test, xlen, range(maxreg+1), fli=True)
    elif (coverpoint == "cp_fs1_badNB_D_S"):
      NaNBox_tests = "D"
      make_fs1_corners(test, xlen, badNB_corners_D_S)
      NaNBox_tests = False
    elif (coverpoint == "cp_fs2_badNB_D_S"):
      NaNBox_tests = "D"
      make_fs2_corners(test, xlen, badNB_corners_D_S)
      NaNBox_tests = False
    elif (coverpoint == "cp_fs3_badNB_D_S"):
      NaNBox_tests = "D"
      make_fs3_corners(test, xlen, badNB_corners_D_S)
      NaNBox_tests = False
    elif (coverpoint == "cp_fs1_badNB_D_H"):
      NaNBox_tests = "D"
      make_fs1_corners(test, xlen, badNB_corners_D_H)
      NaNBox_tests = False
    elif (coverpoint == "cp_fs2_badNB_D_H"):
      NaNBox_tests = "D"
      make_fs2_corners(test, xlen, badNB_corners_D_H)
      NaNBox_tests = False
    elif (coverpoint == "cp_fs3_badNB_D_H"):
      NaNBox_tests = "D"
      make_fs3_corners(test, xlen, badNB_corners_D_H)
      NaNBox_tests = False
    elif (coverpoint == "cp_fs1_badNB_S_H"):
      NaNBox_tests = "S"
      make_fs1_corners(test, xlen, badNB_corners_S_H)
      NaNBox_tests = False
    elif (coverpoint == "cp_fs2_badNB_S_H"):
      NaNBox_tests = "S"
      make_fs2_corners(test, xlen, badNB_corners_S_H)
      NaNBox_tests = False
    elif (coverpoint == "cp_fs3_badNB_S_H"):
      NaNBox_tests = "S"
      make_fs3_corners(test, xlen, badNB_corners_S_H)
      NaNBox_tests = False
    elif (coverpoint == "cp_imm5_corners"):
      make_imm5_corners(test, xlen)
    elif (coverpoint == "cp_bs"):
      make_bs(test, xlen)
    elif (coverpoint == "cp_rnum"):
      make_rnum(test, xlen)
    elif (coverpoint == "cp_sbox"):
      make_sbox(test, xlen)
    elif (coverpoint in ["cp_sc", "cp_prev_lr", "cp_prev_sc", "cp_custom_sc_after_sc", "cp_custom_sc_after_store",
                         "cp_custom_sc_after_load", "cp_sc_fail", "cp_address_difference", "cp_custom_sc_lrsc",
                         "cp_custom_sc_addresses", "cp_custom_rd_corners"]):

      pass # Zalrsc coverpoints handled custom
    elif (coverpoint == "cp_custom_aqrl"):
      make_custom(test, xlen)
    else:
      print("Warning: " + coverpoint + " not implemented yet for " + test)

def getcovergroups(coverdefdir, coverfiles, xlen):
  coverpoints = {}
  curinstr = ""
  mode = "both"
  ingroup = False
  for coverfile in coverfiles:
    coverfile = coverdefdir + "/" + coverfile + "_coverage.svh"
    f = open(coverfile, "r")
    for line in f:
      if (re.search("covergroup .* with", line)):
        ingroup = True
      if (re.search("endgroup", line)):
        ingroup = False
      if ((not ingroup) and re.search('`ifdef XLEN32', line)):
        mode = 32
      if ((not ingroup) and re.search('`ifdef XLEN64', line)):
        mode = 64

      # only look for coverpoints if we are of the proper xlen
      #print("mode: " + str(mode) + " xlen: " + str(xlen) + " " + line)
      if (mode == "both" or mode == xlen):
        m = re.search(r'covergroup.*?_(.*?)_cg', line)
        if (m):
          curinstr = m.group(1).replace("_", ".")
          # print(f'instr is: {curinstr}')
          coverpoints[curinstr] = []
        m = re.search(r"\s*(\S+) :", line)
        if (m):
          # print(f'coverpoint: {m.group(1)}')
          coverpoints[curinstr].append(m.group(1))
    f.close()
    # print(coverpoints)
    return coverpoints

def getExtensions():
  extensions = []
  path = ARCH_VERIF+"/fcov/unpriv"
  for (dirpath, dirnames, filenames) in os.walk(path):
    for filename in filenames:
      m = re.search("(.*)_coverage.svh", filename)
      if (m != None):
        extensions.append(m.group(1))
  return extensions

##################################
# main body
##################################

# change these to suite your tests
ARCH_VERIF = os.path.abspath(os.path.join(os.path.dirname(sys.argv[0]), ".."))
rtype = ["add", "sub", "sll", "slt", "sltu", "xor", "srl", "sra", "or", "and",
        "addw", "subw", "sllw", "srlw", "sraw",
        "mul", "mulh", "mulhsu", "mulhu", "div", "divu", "rem", "remu",
        "mulw", "divw", "divuw", "remw", "remuw",
        "czero.eqz", "czero.nez",
        "sh1add", "sh2add", "sh3add",
        "sh1add.uw", "sh2add.uw", "sh3add.uw", "add.uw",
        "min", "minu", "max", "maxu", "orn", "andn", "xnor", "rol", "ror",
        "rolw", "rorw",
        "clmul", "clmulh", "clmulr",
        "bclr", "binv", "bset", "bext",
        "pack", "packh", "packw",
        "xperm4", "xperm8",
        "aes64es", "aes64esm", "aes64ds", "aes64dsm", "aes64ks2",
        "sha512sig0h", "sha512sig0l", "sha512sig1h", "sha512sig1l", "sha512sum0r", "sha512sum1r"]

i1type=["orc.b", "zext.h", "clz", "cpop", "ctz", "sext.b", "sext.h", "rev8",
        "clzw", "cpopw", "ctzw",
        "brev8", "zip", "unzip",
        "aes64im",
        "sha256sig0", "sha256sig1", "sha256sum0", "sha256sum1",
        "sha512sig0", "sha512sig1", "sha512sum0", "sha512sum1"]
rbtype = ["aes32dsi", "aes32dsmi", "aes32esi", "aes32esmi"]
irtype = ["aes64ks1i"]
lrtype = ["lr.w", "lr.d"]
sctype = ["sc.w", "sc.d"]
amotype = ["amoswap.w", "amoadd.w", "amoand.w", "amoor.w", "amoxor.w", "amomin.w", "amomax.w", "amominu.w", "amomaxu.w",
           "amoswap.d", "amoadd.d", "amoand.d", "amoor.d", "amoxor.d", "amomin.d", "amomax.d", "amominu.d", "amomaxu.d"]

loaditype = ["lb", "lh", "lw", "ld", "lbu", "lhu", "lwu"]
shiftitype = ["slli", "srli", "srai"]
shiftiwtype = ["slliw", "srliw", "sraiw"]
itype = ["addi", "slti", "sltiu", "xori", "ori", "andi", "addiw"]
ibtype = ["slli.uw","bclri","binvi","bseti","bexti","rori"]
ibwtype = ["roriw"]
stype = ["sb", "sh", "sw", "sd"]
btype = ["beq", "bne", "blt", "bge", "bltu", "bgeu"]
jtype = ["jal"]
jalrtype = ["jalr"]
utype = ["lui", "auipc"]
fltype = ["flw",
          "flh",
          "fld"]
fstype = ["fsw",
          "fsh",
          "fsd"]
F2Xtype = ["fcvt.w.s", "fcvt.wu.s", "fmv.x.w", "fcvt.l.s", "fcvt.lu.s",
            "fcvt.w.h", "fcvt.wu.h", "fmv.x.h", "fcvt.l.h", "fcvt.lu.h",
            "fcvt.w.d", "fcvt.wu.d", "fmv.x.d", "fcvt.l.d", "fcvt.lu.d", "fmvh.x.d", "fcvtmod.w.d"]
fr4type = ["fmadd.s", "fmsub.s", "fnmadd.s", "fnmsub.s",
            "fmadd.h", "fmsub.h", "fnmadd.h", "fnmsub.h",
            "fmadd.d", "fmsub.d", "fnmadd.d", "fnmsub.d"]
frtype = ["fadd.s", "fsub.s", "fmul.s", "fdiv.s", "fsgnj.s", "fsgnjn.s", "fsgnjx.s", "fmax.s", "fmin.s", "fminm.s", "fmaxm.s",
          "fadd.h", "fsub.h", "fmul.h", "fdiv.h", "fsgnj.h", "fsgnjn.h", "fsgnjx.h", "fmax.h", "fmin.h", "fminm.h", "fmaxm.h",
          "fadd.d", "fsub.d", "fmul.d", "fdiv.d", "fsgnj.d", "fsgnjn.d", "fsgnjx.d", "fmax.d", "fmin.d", "fminm.d", "fmaxm.d",]
fitype = ["fsqrt.s", "fround.s", "froundnx.s",
          "fsqrt.h", "fround.h", "froundnx.h",
          "fsqrt.d", "fround.d", "froundnx.d",
          "fcvt.s.h", "fcvt.h.s",
          "fcvt.s.d", "fcvt.d.s",
          "fcvt.d.h", "fcvt.h.d"]
fixtype = ["fclass.s",
            "fclass.h",
            "fclass.d"]
X2Ftype = ["fcvt.s.w", "fcvt.s.wu", "fmv.w.x", "fcvt.s.l", "fcvt.s.lu",
            "fcvt.h.w", "fcvt.h.wu", "fmv.h.x", "fcvt.h.l", "fcvt.h.lu",
            "fcvt.d.w", "fcvt.d.wu", "fmv.d.x", "fcvt.d.l", "fcvt.d.lu"]
PX2Ftype = ["fmvp.d.x"] # pair of integer registers to a single fp register
fcomptype = ["feq.s", "flt.s", "fle.s", "fltq.s", "fleq.s",
              "feq.h", "flt.h", "fle.h", "fltq.h", "fleq.h",
              "feq.d", "flt.d", "fle.d", "fltq.d", "fleq.d",]
citype = ["c.nop", "c.lui", "c.li", "c.addi", "c.addi16sp", "c.addiw","c.lwsp","c.ldsp","c.flwsp","c.fldsp"]
c_shiftitype = ["c.slli","c.srli","c.srai"]
cltype = ["c.lw","c.ld","c.flw","c.fld"]
cstype = ["c.sw","c.sd","c.fsw","c.fsd"]
csstype = ["c.sdsp","c.swsp","c.fswsp","c.fsdsp"]
crtype = ["c.add", "c.mv", "c.jalr", "c.jr"]
ciwtype = ["c.addi4spn"]
cjtype = ["c.j","c.jal"]
catype = ["c.sub","c.or","c.and","c.xor","c.subw","c.addw","c.mul"]
cbptype = ["c.andi"]
cbtype = ["c.beqz", "c.bnez"]
shiftwtype = ["sraiw", "srliw"]
csbtype = ["c.sb"]
cshtype = ["c.sh"]
clhtype = ["c.lh","c.lhu"]
clbtype = ["c.lbu"]
cutype = ["c.not","c.zext.b","c.zext.h","c.zext.w","c.sext.b","c.sext.h"]
zcftype = ["c.flw", "c.fsw","c.flwsp","c.fswsp"] # Zcf instructions
zcdtype = ["c.fld", "c.fsd","c.fsdsp","c.fldsp"]
flitype = ["fli.s", "fli.h", "fli.d"] # technically FI type but with a strange "immediate" encoding, need special cases
csrtype = ["csrrw", "csrrs", "csrrc"]
csritype = ["csrrwi", "csrrsi", "csrrci"]

floattypes = frtype + fstype + fltype + fcomptype + F2Xtype + fr4type + fitype + fixtype + X2Ftype + zcftype + flitype + PX2Ftype + zcdtype #TODO: these types aren't necessary anymore, Hamza remove them

global hazardLabel
hazardLabel = 1

insMap = {
  # 'loadstore': whether a function is a load or store, leave empty for neither
  # 'compressed': 3 levels, which are 0 for uncompressed (implicit value), 1 for compressed instruction,
  #   2 for compressed instruction with 3-bit register fields
  # 'implicitxreg': which reads and writes don't appear in the instruction fields but still occur
  #   once the instruction is expanded
  'rtype' : {'instructions' : rtype, 'regconfig' : 'xxx_'},
  'i1type' : {'instructions' : i1type, 'regconfig' : 'xx__'},
  'rbtype' : {'instructions' : rbtype, 'regconfig' : 'xxx_'},
  'irtype' : {'instructions' : irtype, 'regconfig' : 'xx__'},
  'lrtype' : {'instructions' : lrtype, 'regconfig' : 'xx__'},
  'sctype' : {'instructions' : sctype, 'regconfig' : 'xxx_'},
  'amotype' : {'instructions' : amotype, 'regconfig' : 'xxx_'},
  'loaditype' : {'instructions' : loaditype, 'regconfig' : 'xxi_', 'loadstore' : 'load'},
  'shiftiwtype' : {'instructions' : shiftiwtype, 'regconfig' : 'xxi_'},
  'shiftitype' : {'instructions' : shiftitype, 'regconfig' : 'xxi_'},
  'itype' : {'instructions' : itype, 'regconfig' : 'xxi_'},
  'ibtype' : {'instructions' : ibtype, 'regconfig' : 'xxi_'},
  'ibwtype' : {'instructions' : ibwtype, 'regconfig' : 'xxi_'},
  'stype' : {'instructions' : stype, 'regconfig' : '_xx_', 'loadstore' : 'store'},
  'btype' : {'instructions' : btype, 'regconfig' : '_xxl'},
  'jtype' : {'instructions' : jtype, 'regconfig' : 'xl__'},
  'jalrtype' : {'instructions' : jalrtype, 'regconfig' : 'xxi_'},
  'utype' : {'instructions' : utype, 'regconfig' : 'xi__'},
  'fltype' : {'instructions' : fltype, 'regconfig' : 'fxi_', 'loadstore' : 'load'},
  'fstype' : {'instructions' : fstype, 'regconfig' : '_xfi', 'loadstore' : 'store'},
  'F2Xtype' : {'instructions' : F2Xtype, 'regconfig' : 'xf__'},
  'fr4type' : {'instructions' : fr4type, 'regconfig' : 'ffff'},
  'frtype' : {'instructions' : frtype, 'regconfig' : 'fff_'},
  'fitype' : {'instructions' : fitype, 'regconfig' : 'ff__'},
  'fixtype' : {'instructions' : fixtype, 'regconfig' : 'xf__'},
  'X2Ftype' : {'instructions' : X2Ftype, 'regconfig' : 'fx__'},
  'PX2Ftype' : {'instructions' : PX2Ftype, 'regconfig' : 'fxx_'},
  'fcomptype' : {'instructions' : fcomptype, 'regconfig' : 'xff_'},
  'citype' : {'instructions' : ["c.lui", "c.li", "c.addi", "c.addi16sp", "c.addiw", "c.lwsp", "c.ldsp", "c.flwsp", "c.fldsp"], 'regconfig' : 'xi__', 'compressed' : 1, 'implicitxreg' : '_x__'},
  'cnoptype' : {'instructions' : ["c.nop"], 'regconfig' : '____', 'compressed' : 1, 'implicitxreg' : '____'},
  'c_shiftitype' : {'instructions' : c_shiftitype, 'regconfig' : 'x___', 'compressed' : 1},
  'cltype' : {'instructions' : cltype, 'regconfig' : 'xxi_', 'compressed' : 1, 'loadstore' : 'load'},
  'cstype' : {'instructions' : cstype, 'regconfig' : '_xxi', 'compressed' : 1, 'loadstore' : 'store'},
  'csstype' : {'instructions' : csstype, 'regconfig' : '_x__', 'compressed' : 1, 'loadstore' : 'store'},
  'crtype' : {'instructions' : ['c.add', 'c.mv'], 'regconfig' : 'xx__', 'compressed' : 1},
  'cjrtype' : {'instructions' : ['c.jr', 'c.jalr'], 'regconfig' : '_x__', 'compressed' : 1, 'implicitxreg' : 'x___'},
  'ciwtype' : {'instructions' : ciwtype, 'regconfig' : 'xxi_', 'compressed' : 1},
  'cjtype' : {'instructions' : cjtype, 'regconfig' : 'l___'}, 'compressed' : 1,
  'catype' : {'instructions' : catype, 'regconfig' : 'x_x_', 'compressed' : 2, 'implicitxreg' : '_x__'},
  'cbptype' : {'instructions' : cbptype, 'regconfig' : 'xi__', 'compressed' : 2},
  'cbtype' : {'instructions' : cbtype, 'regconfig' : '_xl_', 'compressed' : 2},
  'shiftwtype' : {'instructions' : shiftwtype, 'regconfig' : 'xx__'},
  'csbtype' : {'instructions' : csbtype, 'regconfig' : '_xxi', 'compressed' : 1, 'loadstore' : 'store'},
  'cshtype' : {'instructions' : cshtype, 'regconfig' : '_xxi', 'compressed' : 1, 'loadstore' : 'store'},
  'clhtype' : {'instructions' : clhtype, 'regconfig' : 'xxi_', 'compressed' : 1, 'loadstore' : 'load'},
  'clbtype' : {'instructions' : clbtype, 'regconfig' : 'xxi_', 'compressed' : 1, 'loadstore' : 'load'},
  'cutype' : {'instructions' : cutype, 'regconfig' : 'x___', 'compressed' : 1},
  'zcftype' : {'instructions' : zcftype, 'regconfig' : 'uuuu'},
  'zcdtype' : {'instructions' : zcdtype, 'regconfig' : 'uuuu'},
  'flitype' : {'instructions' : flitype, 'regconfig' : 'fi__'},
  'csrtype' : {'instructions' : csrtype, 'regconfig' : 'xcx_'},
  'csritype' : {'instructions' : csritype, 'regconfig' : 'xci_'},
  'amotype' : {'instructions' : amotype, 'regconfig' : 'xxa_'},
  'sctype' : {'instructions' : sctype, 'regconfig' : 'xxa_'},
  'lrtype' : {'instructions' : lrtype, 'regconfig' : 'xa__'},
  'rbtype' : {'instructions' : rbtype, 'regconfig' : 'xxxi', 'immlen' : 2, 'signed' : False},
  'irtype' : {'instructions' : irtype, 'regconfig' : 'xxi_', 'immlen' : 4, 'signed' : False}
}

if __name__ == '__main__':
  # map register encodings to literal values for fli.*
  flivals = { 0: -1.0,
              1: "min",
              2: "0x1p-16",
              3: "0x1p-15",
              4: "0x1p-8",
              5: "0x1p-7",
              6: 0.0625,
              7: 0.125,
              8: 0.25,
              9: 0.3125,
             10: 0.375,
             11: 0.4375,
             12: 0.5,
             13: 0.625,
             14: 0.75,
             15: 0.875,
             16: 1.0,
             17: 1.25,
             18: 1.5,
             19: 1.75,
             20: 2.0,
             21: 2.5,
             22: 3.0,
             23: 4.0,
             24: 8.0,
             25: 16.0,
             26: 128.0,
             27: 256.0,
             28: "0x1p15",
             29: "0x1p16",
             30: "inf",
             31: "nan" }

  # TODO: auipc missing, check whatelse is missing in ^these^ types

  author = "David_Harris@hmc.edu"
  xlens = [32, 64]
  numrand = 3
  corners = []
  fcorners = []

  # setup
  seed(0) # make tests reproducible

  corners_imm_12bit = [0, 1, 2, 3, 4, 8, 16, 32, 64, 128, 256, 512, 1023, 1024, 1795, 2047, -2048, -2047, -2, -1]
  corners_imm_20bit = [0, 1, 2, 3, 4, 8, 16, 32, 64, 128, 256, 512, 1024, 2048, 4096, 8192, 16384, 32768, 65536, 131072, 262144, 524286, 524287, 524288, 524289, 1048574, 1048575]
  corners_16bit = [0, 1, 2, 2**(15), 2**(15)+1,2**(15)-1, 2**(15)-2, 2**(16)-1, 2**(16)-2,
                0b0101010101010101, 0b1010101010101010, 0b0101101110111100, 0b1101101110111100]
  corners_8bits = [0, 1, 2, 2**(7), 2**(7)+1,2**(7)-1, 2**(7)-2, 2**(8)-1, 2**(8)-2,
                    0b01010101, 0b10101010, 0b01011011, 0b11011011]
  corners_32bit = [0, 1, 2, 2**(31), 2**(31)+1, 2**(31)-1, 2**(31)-2, 2**32-1, 2**32-2,
                    0b10101010101010101010101010101010, 0b01010101010101010101010101010101,
                    0b01100011101011101000011011110111, 0b11100011101011101000011011110111]
  corners_6bit = [0, 1, 2, 2**(5), 2**(5)+1, 2**(5)-1, 2**(5)-2, 2**(6)-1, 2**(6)-2,
                    0b101010, 0b010101, 0b010110]
  corners_imm_6bit = [0, 1, 2, 3, 4, 8, 16, 30, 31, -32, -31, -2, -1]
  corners_imm_32_c = [1, 2, 3, 4, 8, 14, 15, 16, 17, 30, 31]
  corners_imm_64_c = [1, 2, 3, 4, 8, 14, 15, 16, 17, 30, 31, 32, 33, 48, 62, 63]
  corners_20bit = [0,0b11111111111111111111000000000000,0b10000000000000000000000000000000,
                    0b00000000000000000001000000000000,0b01001010111000100000000000000000]
  c_slli_32_corners  = [0,1,0b01000000000000000000000000000000,0b00111111111111111111111111111111,
                        0b01111111111111111111111111111111,0b01010101010101010101010101010101,
                        0b00101101110111100100010000111011]
  c_slli_64_corners  = [0x0000000000000000,0x0000000000000001,0x4000000000000000,0x0000000007fffffff,0x000000080000000,
                        0x3FFFFFFFFFFFFFFF,0x7FFFFFFFFFFFFFFF,0x5555555555555555,0x2DDE443BB1D7437B]
  c_srli_32_corners  = [0,2,4,0b11111111111111111111111111111110, 0b11111111111111111111111111111100,
                        0b10101010101010101010101010101010,0b10110111011110010001000011101110]
  c_srli_64_corners =  [0x000000000000000,0x00000000000000002,0x0000000000000004,0x00000001fffffffe,0x00000001fffffffc,
                        0x0000000200000000,0x0000000200000002,0xfffffffffffffffe,0xfffffffffffffffc,0xaaaaaaaaaaaaaaaa,
                        0xb77910eec75d0dee]
  c_srai_32_corners  = [0,2,4,0b11111111111111111111111111111110, 0b00110111011110010001000011101110]
  c_srai_64_corners  = [0x0000000000000000,0x0000000000000002,0x0000000000000004,0x00000001fffffffe,0x00000001fffffffc,
                        0x0000000200000000,0x0000000200000002,0xfffffffffffffffe,0xfffffffffffffffc,0x377910eec75d0dee]


  fcorners =            [0x00000000, # 0
                            0x80000000, # -0
                            0x3f800000, # 1.0
                            0xbf800000, # -1.0
                            0x3fc00000, # 1.5
                            0xbfc00000, # -1.5
                            0x40000000,  # 2.0
                            0xc0000000,  # -2.0
                            0x00800000,  # smallest positive normalized
                            0x80800000,  # smallest negative normalized
                            0x7f7fffff,  # most positive
                            0xff7fffff,  # most negative
                            0x007fffff,  # largest positive subnorm
                            0x807fffff,  # largest negative subnorm
                            0x00400000,  # positive subnorm with leading 1
                            0x80400000,  # negative subnorm with leading 1
                            0x00000001,  # smallest positive subnorm
                            0x80000001,  # smallest negative subnorm
                            0x7f800000,  # positive infinity
                            0xff800000,  # negative infinity
                            0x7fc00000,  # canonical quiet NaN
                            0x7fffffff,  # noncanonical quiet NaN
                            0xffffffff,  # noncanonical quiet NaN with sign bit set
                            0x7f800001,  # signaling NaN with lsb set
                            0x7fbfffff,  # signaling NaN with all mantissa bits set
                            0xffbfffff,  # signaling Nan with all mantissa bits and sign bit set
                            0x7ef8654f,  # random positive 1.65087e+38
                            0x813d9ab0]  # random negative -3.48248e-38

  fcornersD = [0x0000000000000000, # 0.0
              0x8000000000000000,  # -0.0
              0x3FF0000000000000,  # 1.0
              0xBFF0000000000000,  # -1.0
              0x3FF8000000000000,  # 1.5
              0xBFF8000000000000,  #-1.5
              0x4000000000000000,  # 2.0
              0xc000000000000000,  # -2.0
              0x0010000000000000,  # smallest positive normalized
              0x8010000000000000,  # smallest negative normalized
              0x7FEFFFFFFFFFFFFF,  # most positive normalized
              0xFFEFFFFFFFFFFFFF,  # most negative normalized
              0x000FFFFFFFFFFFFF,  # largest positive subnorm
              0x800FFFFFFFFFFFFF,  # largest negative subnorm
              0x0008000000000000,  # mid positive subnorm
              0x8008000000000000,  # mid negative subnorm
              0x0000000000000001,  # smallest positive subnorm
              0x8000000000000001,  # smallest negative subnorm
              0x7FF0000000000000,  # positive infinity
              0xFFF0000000000000,  # negative infinity
              0x7FF8000000000000,  # canonical quiet NaN
              0x7FFFFFFFFFFFFFFF,  # noncanonical quiet NaN
              0xFFF8000000000000,  # noncanonical quiet NaN with sign bit set
              0x7FF0000000000001,  # signaling NaN with lsb set
              0x7FF7FFFFFFFFFFFF,  # signaling NaN with all mantissa bits set
              0xFFF0000000000001,  # signaling NaN with lsb and sign bits set
              0x5A392534A57711AD, # 4.25535e126 random positive
              0xA6E895993737426C] # -2.97516e-121 random negative

  fcornersH = [0x0000, # 0.0
                0x8000, # -0.0
                0x3C00, # 1.0
                0xBC00, # -1.0
                0x3E00, # 1.5
                0xBE00, # -1.5
                0x4000, # 2.0
                0xC000, # -2.0
                0x0400, # smallest normalized
                0x8400, # smallest negative normalized
                0x7BFF, # most positive normalized
                0xFBFF, #  most negative normalized
                0x03FF, # largest positive subnorm
                0x83FF,  # largest negative subnorm
                0x0200,  # positive subnorm with leading 1
                0x8200,  # negative subnorm with leading 1
                0x0001, # smallest positive subnorm
                0x8001,  # smallest negative subnorm
                0x7C00,  # positive infinity
                0xFC00,  # negative infinity
                0x7E00,  # canonical quiet NaN
                0x7FFF,  # noncanonical quiet NaN
                0xFE00,  # noncanonical quiet NaN with sign bit set
                0x7C01, # signaling NaN with lsb set
                0x7DFF,  # signaling NaN with all mantissa bits set
                0xFC01,  # signaling NaN with lsb and sign bits set
                0x58B4,  # 150.5 random positive
                0xC93A]  # -10.4531 random negative

  # fcornersQ = [] # TODO: Fill out quad precision F corners

  badNB_corners_D_S =  [0xffffefff00000000,
                        0xaaaaaaaa80000000,
                        0x000000003f800000,
                        0xdeadbeefbf800000,
                        0xa1b2c3d400800000,
                        0xffffffef80800000,
                        0xfeffffef7f7fffff,
                        0x7e7e7e7eff7fffff,
                        0x7fffffff7f800000,
                        0xfffffffeff800000,
                        0xfeedbee57fc00000,
                        0xffc0deff7fffffff,
                        0xfeffffff7f800001,
                        0xfffffeff7fbfffff]

  badNB_corners_D_H =  [0xffffffff00000000,
                        0xfffffffffffe8000,
                        0x7fffffffffff3C00,
                        0xfeedbee5beefBC00,
                        0xffffffefffff0400,
                        0x00000000ffff8400,
                        0xefffffffffff7BFF,
                        0xc0dec0dec0deFBFF,
                        0xa83ef1cc4f1a7C00,
                        0xffffffff0fffFC00,
                        0xfffeffffffff7E00,
                        0xffffffefffff7FFF,
                        0xa1b2c3d4e5f67C01,
                        0xfffffffcffff7DFF]

  badNB_corners_S_H =  [0x00000000,
                        0xfffe8000,
                        0x7fff3C00,
                        0xbeefBC00,
                        0xfeff0400,
                        0x0fff8400,
                        0xefff7BFF,
                        0xc0deFBFF,
                        0x4f1a7C00,
                        0x0fffFC00,
                        0xffef7E00,
                        0xfeef7FFF,
                        0xa1b27C01,
                        0x4fd77DFF]

  # generate files for each test
  for xlen in xlens:
    corners_imm_c = corners_imm_32_c if xlen == 32 else corners_imm_64_c; # 32-bit or 64-bit immediate corners for compressed shifts
#      for E_ext in [False, True]:
    for E_ext in [False]: # for testing only ***
      if (E_ext):
        extensions = ["E", "M", "Zca", "Zcb", "Zba", "Zbb", "Zbs"]
        E_suffix = "e"
        maxreg = 15 # E uses registers x0-x15
      else:
        extensions = getExtensions() # find all extensions in
        E_suffix = ""
        maxreg = 31 # I uses registers x0-x31
      #print(extensions)
      for extension in extensions:
      #for extension in ["I"]:  # temporary for faster run
        coverdefdir = f"{ARCH_VERIF}/fcov/unpriv"
        coverfiles = [extension]
        coverpoints = getcovergroups(coverdefdir, coverfiles, xlen)
        pathname = f"{ARCH_VERIF}/tests/rv{xlen}{E_suffix}/{extension}"
        #print(extension+": "+str(coverpoints))
        print("Generating tests for " + pathname)
        formatstrlen = str(int(xlen/4))
        formatstr = "0x{:0" + formatstrlen + "x}" # format as xlen-bit hexadecimal number
        formatrefstr = "{:08x}" # format as xlen-bit hexadecimal number with no leading 0x
        if (xlen == 32):
          storecmd = "sw"
          wordsize = 4
        else:
          storecmd = "sd"
          wordsize = 8
        if (extension in ["D", "ZfaD", "ZfhD","Zcd","ZfaZfhD","ZfhminD"]):
          flen = 64
        elif (extension in ["Q", "ZfaQ", "ZfhQ"]):
          flen = 128
        else:
          flen = 32
        formatstrlenFP = str(int(flen/4))
        formatstrFP = "0x{:0" + formatstrlenFP + "x}" # format as flen-bit hexadecimal number
        corners = [0, 1, 2, 2**(xlen-1), 2**(xlen-1)+1, 2**(xlen-1)-1, 2**(xlen-1)-2, 2**xlen-1, 2**xlen-2]
        if (xlen == 32):
          corners = corners + [0b01011011101111001000100001110010, 0b10101010101010101010101010101010, 0b01010101010101010101010101010101]
        else:
          corners = corners + [0b0101101110111100100010000111011101100011101011101000011011110010, # random
                              0b1010101010101010101010101010101010101010101010101010101010101010, # walking odd
                              0b0101010101010101010101010101010101010101010101010101010101010101, # walking even
                              0b0000000000000000000000000000000011111111111111111111111111111111, # Wmax
                              0b0000000000000000000000000000000011111111111111111111111111111110, # Wmaxm1
                              0b0000000000000000000000000000000100000000000000000000000000000000, # Wmaxp1
                              0b0000000000000000000000000000000100000000000000000000000000000001] # Wmaxp2

          corners_sraiw = [0b0000000000000000000000000000000000000000000000000000000000000000,
                          0b0000000000000000000000000000000000000000000000000000000000000001,
                          0b1111111111111111111111111111111111111111111111111111111111111111,
                          0b0000000000000000000000000000000001111111111111111111111111111111,
                          0b1111111111111111111111111111111110000000000000000000000000000000]




        # global NaNBox_tests
        NaNBox_tests = False

        # cmd = "mkdir -p " + pathname + " ; rm -f " + pathname + "/*" # make directory and remove old tests in dir
        cmd = "mkdir -p " + pathname # make directory
        os.system(cmd)
        for test in coverpoints.keys():
          # print("Generating test for ", test, " with entries: ", coverpoints[test])
          sigupd_count = 10 # number of entries in signature - start with a margin of 10 spaces
          basename = "WALLY-COV-" + test
          fname = pathname + "/" + basename + ".S"
          tempfname = pathname + "/" + basename + "_temp.S"

          # print custom header part
          f = open(tempfname, "w")
          line = "///////////////////////////////////////////\n"
          f.write(line)
          line="// "+fname+ "\n// " + author + "\n"
          f.write(line)
          # Don't print creation date because this forces rebuild of files that are otherwise identical
          #line ="// Created " + str(datetime.now()) + "\n"
          #f.write(line)

          # insert generic header
          insertTemplate("testgen_header.S")

          sigTotal = 0 # total number of bytes in signature
          sigReg = 3 # start with x4 for signatures ->marina changed it to x3 beucase that what riscv-arch-test uses TO DO

          # add assembly lines to enable fp where needed
          if test in floattypes:
            float_en = "\n# set mstatus.FS to 01 to enable fp\nli t0,0x4000\ncsrs mstatus, t0\n\n"
            f.write(float_en)

          write_tests(coverpoints[test], test, xlen)

          # print footer
          insertTemplate("testgen_footer.S")

          # Finish
          f.close()

          # if new file is different from old file, replace old file with new file
          if os.path.exists(fname):
            if filecmp.cmp(fname, tempfname): # files are the same
              os.system(f"rm {tempfname}") # remove temp file
            else:
              os.system(f"mv {tempfname} {fname}")
              print("Updated " + fname)
          else:
            os.system(f"mv {tempfname} {fname}")<|MERGE_RESOLUTION|>--- conflicted
+++ resolved
@@ -26,29 +26,16 @@
 ##################################
 
 
-#MULTIPLE extensions write now come out together ZcbsZsc-> Zcbs_Zsc TODO 
+#MULTIPLE extensions write now come out together ZcbsZsc-> Zcbs_Zsc TODO
 def insertTemplate(name):
     f.write(f"\n# {name}\n")
     with open(f"{ARCH_VERIF}/templates/testgen/{name}") as h:
         template = h.read()
     # Replace placeholders with the actual values
-<<<<<<< HEAD
-    if extension.upper() == "I":                         # <<< fixed line
-      template = template.replace("ISAEXT", f"RV{xlen}{extension}")
-      template = template.replace("TestCase", f"//check ISA:=regex(.*{xlen}.*);check ISA:=regex(.*{extension}.*);def TEST_CASE_1=True;")
-      template = template.replace("sigupd_count", str(sigupd_count)) # sigupd counter to create enough space
-      template = template.replace("Instruction", test)  # sets the specific instruction for RVTEST_CASE Macro
-    else: 
-      template = template.replace("sigupd_count", str(sigupd_count)) # sigupd counter to create enough space
-      template = template.replace("ISAEXT", f"RV{xlen}I{extension}") # used for RVTEST_ISA Macro
-      template = template.replace("TestCase", f"//check ISA:=regex(.*{xlen}.*);check ISA:=regex(.*.*I.*{extension}.*);def TEST_CASE_1=True;") # 
-      template = template.replace("Instruction", test)  # sets the specific instruction for RVTEST_CASE Macro
-=======
     template = template.replace("sigupd_count", str(sigupd_count))
     template = template.replace("ISAEXT", f"RV{xlen}{extension}")
     template = template.replace("TestCase", f"//check ISA:=regex(.*{xlen}.*);check ISA:=regex(.*{extension}.*);def TEST_CASE_1=True;") # , str(instruction)
     template = template.replace("Instruction", test)  #missing the 0 in front check meeting
->>>>>>> b910630a
     f.write(template)
 
 def shiftImm(imm, xlen):
