#!/usr/bin/env python3

##################################
# testgen.py
#
# David_Harris@hmc.edu 27 March 2024
# SPDX-License-Identifier: Apache-2.0 WITH SHL-2.1
#
# Generate directed tests for functional coverage
##################################

##################################
# libraries
##################################
import os
import sys
import re
import math
import filecmp
from datetime import datetime
from random import randint, seed, getrandbits

def insertTemplate(name):
    global signatureWords
    f.write(f"\n# {name}\n")
    with open(f"{ARCH_VERIF}/templates/testgen/{name}") as h:
        template = h.read()
    # Split extension into components based on capital letters
    ext_parts = re.findall(r'Z[a-z]+|[A-Z]', extension)
    ext_parts_no_I = [ext for ext in ext_parts if ext != "I"]
    if 'D' in ext_parts_no_I:
      ext_parts_no_I = ['D']+ext_parts_no_I
    if 'f' in  ext_parts[0]:
      ext_parts_no_I = ['F']+ext_parts_no_I
    if len(ext_parts_no_I) != 0:
      if ext_parts_no_I[-1] == 'D':
        ext_parts_no_I = ext_parts_no_I[:-1]
    ISAEXT = f"RV{xlen}I{''.join(ext_parts_no_I)}"
    # Construct the regex part
    ext_regex = ".*I.*" + "".join([f"{ext}.*" for ext in ext_parts_no_I])
    test_case_line = f"//check ISA:=regex(.*{xlen}.*);check ISA:=regex({ext_regex});def TEST_CASE_1=True;"
    # Replace placeholders

    template = template.replace("sigupd_count", str(signatureWords))
    template = template.replace("ISAEXT", ISAEXT)
    template = template.replace("TestCase", test_case_line)
    template = template.replace("Instruction", test)
    f.write(template)

def shiftImm(imm, xlen):
  imm = imm % xlen
  return str(imm)

def signedImm12(imm, immOffset = False):
#                     ^~~~~~~~~~~~~~~~~ if the imm is used as an offset, restrict the range to [-2047, 2047]
  pos = imm > 0
  imm = imm % pow(2, 12)
  if (imm & 0x800): # Check if the 12th bit (0x800) is set
    imm = imm - 0x1000 # Convert to negative value
  if immOffset and imm == -2048:
    imm += 1 +  pos * 0x0ffe # change to abs(2047) with the sign of the original
  return str(imm)

def unsignedImm12(imm, immOffset = False):
#                          ^~~~~~~~~~~~~~~~~ if the imm is used as an offset, restrict the range to [-2047, 2047]
  pos = imm > 0
  imm = imm % pow(2, 12)
  if immOffset and imm == -2048:
    imm += 1 +  pos * 0x0ffe # change to abs(2047) with the sign of the original
  return str(imm)

def unsignedImm20(imm):
  imm = imm % pow(2, 20)
  return str(imm)

def unsignedImm5(imm):
  imm = imm % pow(2, 5)
  # zero immediates are prohibited
  if test not in ["c.lw","c.sw","c.ld","c.sd","c.lwsp","c.ldsp","c.flw","c.fsw","c.fld","c.fsd"] + csritype:
    if imm == 0:
      imm = 8
  return str(imm)

def ibtype_unsignedImm(xlen, imm):
  if test == "roriw": xlen = 32
  imm = imm % xlen
  return str(imm)

def SextImm6(imm):
  imm = imm % pow(2, 6)
  if (imm & 0x20):
    #if the 6th bit is high, sign extend it
    imm = imm | 0xfffC0
  if (imm == 0):
    imm = 1
  return str(hex(imm))


def ZextImm6(imm):
  imm = imm % pow(2, 6)
  if test not in ["c.lw","c.sw","c.ld","c.sd","c.lwsp","c.ldsp","c.sdsp","c.swsp","c.flwsp","c.fswsp","c.fsdsp","c.fldsp"]:
    if imm == 0:
      imm = 8
  return str(imm)

def signedImm6(imm):
  imm = imm % pow(2, 6)
  if (imm & 0x20):
    imm = imm - 0x40
  return str(imm)

def unsignedImm10(imm):
  imm = imm % pow(2, 10)
  # zero immediates are prohibited
  if imm == 0:
    imm = 16
  return str(imm)

def unsignedImm8(imm):
  imm = imm % pow(2, 8)
  # zero immediates are prohibited
  if imm == 0:
    imm = 16
  return str(imm)

def unsignedImm2(imm):
  imm = imm % pow(2, 2)
  return str(imm)

def unsignedImm1(imm):
  imm = imm % pow(2, 1)
  return str(imm)

def makeImm(imm, immlen, signed):
  imm = imm % pow(2,immlen)
  if signed:
    if imm & pow(2, immlen-1):
      imm = imm - pow(2, immlen)
  return str(imm)

def writeSIGUPD(rd):
    global sigupd_count  # Allow modification of global variable
    sigupd_count += 1  # Increment counter on each call
    l = f"RVTEST_SIGUPD(x{sigReg}, x{rd})\n"
    return l

def writeSIGUPD_F(rd):
    global sigupd_count  # Allow modification of global variable
    global sigupd_countF
    sigupd_count += 1  #Increment counter for floating point signature sicne SIGUPD_F macro stores FCSR as SREG
    sigupd_countF += 1  # Increment counter on each call since SIGUPD_F macro stores FREG
    tempReg = 4
    while tempReg == sigReg:
      tempReg = randint(1,31)
    l = f"csrr x{tempReg}, fcsr\n" # Get fcsr into a temp register
    l = l + f"RVTEST_SIGUPD_F(x{sigReg}, f{rd}, x{tempReg})\n"  #x{rd} as fstatus Xreg from macro definition as dummy store (might be needed in another instruction)
    return l

def loadFloatReg(reg, val, xlen, flen): # *** eventually load from constant table instead
  # Assumes that x2 is loaded with the base addres to avoid repeated `la` instructions
  global sigReg # this function can modify the signature register
  lines = "" # f"# Loading value {val} into f{reg}\n"
  if test[-1] == "d" or NaNBox_tests == "D":
    precision = 64
    loadop = "fld"
  elif NaNBox_tests == "S":
    precision = 32
    loadop = "flw"
  elif test[-1] == "h":
    precision = 16
    loadop = "flh"
  else:
    precision = 32
    loadop = "flw"
  storeop =  "sw" if (min (xlen, flen) == 32) else "sd"
  lines = lines + "la x2, scratch\n"
   # Pick a safe temp register (avoid sigReg and x2)
  tempReg = 4
  while tempReg == sigReg or tempReg == reg:
    tempReg += 1
    if tempReg > 31:
      raise Exception("No safe temp register available")
  if (precision > xlen): # precision = 64, xlen = 32
    lines = lines + f"li x{tempReg}, 0x{formatstrFP.format(val)[10:18]} # load x{tempReg} with 32 MSBs {formatstrFP.format(val)}\n"
    lines = lines + f"{storeop} x{tempReg}, 0(x2) # store x{tempReg} (0x{formatstrFP.format(val)[10:18]}) in memory\n"
    lines = lines + f"li x{tempReg}, 0x{formatstrFP.format(val)[2:10]} # load x{tempReg} with 32 LSBs of {formatstrFP.format(val)}\n"
    lines = lines + f"{storeop} x{tempReg}, 4(x2) # store x{tempReg} (0x{formatstrFP.format(val)[2:10]}) in memory 4 bytes after x3\n"
    lines = lines + f"{loadop} f{reg}, 0(x2) # load {formatstrFP.format(val)} from memory into f{reg}\n"
  else:
    lines = lines + f"li x{tempReg}, {formatstrFP.format(val)} # load x{tempReg} with value {formatstrFP.format(val)}\n"
    lines = lines + f"{storeop} x{tempReg}, 0(x2) # store {formatstrFP.format(val)} in memory\n"
    lines = lines + f"{loadop} f{reg}, 0(x2) # load {formatstrFP.format(val)} from memory into f{reg}\n"
  return lines

# handleSignaturePointerConflict switches to a different signature pointer if the current one is needed for the test
def handleSignaturePointerConflict(lines, rs1, rs2, rd, rs3=None):
  global sigReg # this function can modify the signature register
  l = lines
  oldSigReg = sigReg
  while (sigReg == rs1 or sigReg == rs2 or sigReg == rd or sigReg == rs3):
    sigReg = randint(1,31)

  if (sigReg != oldSigReg):
    l = lines + "mv x" + str(sigReg) + ", x" + str(oldSigReg) + " # switch signature pointer register to avoid conflict with test\n"
  return l

# getSigInfo returns the store instruction and offset increment for the current test
def getSigInfo(floatdest):
  if (floatdest): # floating point destination register
    if (flen == 32):
      storeinstr = "fsw"
      offsetInc = int(xlen/8) # 4 for RV32F, 8 for RV64F to stay aligned with integer signatures
    elif (flen == 64):
      storeinstr = "fsd"
      offsetInc = 8
    elif (flen == 128):
      storeinstr = "fsq"
      offsetInc = 16
    else:
      exit("Error: flen not set to 16, 32, 64, or 128")
  else: # integer
    if (xlen == 32):
      storeinstr = "sw"
      offsetInc = 4
    else:
      storeinstr = "sd"
      offsetInc = 8
  return storeinstr, offsetInc

def getSigSpace(xlen, flen,sigupd_count, sigupd_countF):
  #function to calculate the space needed for the signature memory. with different reg sizes to accommodate different xlen and flen only when needed to minimize space
  signatureWords = sigupd_count
  if sigupd_countF > 0:
    if flen > xlen:
      mult = flen//xlen
      signatureWords = sigupd_count + (sigupd_countF * (mult *2-1)) # multiply be reg ratio to get correct amount of Xlen/32 4byte blocks for footer and double the count for alignment (4 and 8 need 16 byts)
    else:
      signatureWords = sigupd_count + sigupd_countF # all Sigupd, no need to adjust since Xlen is equal to or larger than Flen and SIGUPD_F macro will adjust alignment up to XLEN
  return signatureWords

# writeTest appends the test to the lines.
# When doing signature generation, it also appends
# the signature logic
def writeTest(lines, rd, xlen, floatdest, testline):
  l = lines + testline
  if (floatdest):
    l = l + writeSIGUPD_F(rd)
  else:
    l = l + writeSIGUPD(rd)
  return l


def writeJumpTest(lines, rd, rs1, rs2, xlen, jumpline):
# Ensure rs2 is not equal to rs1
  if rs2 == rs1:
    rs2 = (rs1 + 1) % 32  # pick a different register
  l = lines + f"li x{rs2}, {rs1} # branch is taken. Value to debug what register testing\n"
  l = l + jumpline
  l = l + f"li x{rs2}, 0 # branch is not taken \n"
  l = l + "1:\n"
  if (test in ["c.jalr", "c.jal"]):
    l = l + writeSIGUPD(1)
  elif (test in ["jalr", "jal"]):
    l = l + writeSIGUPD(rd)
  l = l + writeSIGUPD(rs2)
  return l

def writeBranchTest(lines, rd, rs1, rs2, xlen, branchline):
  l = lines + f"li x{rd}, 1 \n"
  l = l + branchline
  l = l + f"li x{rd}, 0 \n"
  l = l + "1:\n"
  l = l + writeSIGUPD(rd)
  return l

def writeStoreTest(lines, test, rs2, xlen, storeline):
#*** writestoretest need to be replaced. -< new signature method like stores done with hamza
  l = lines + storeline
  return l

def genFrmTests(testInstr, rd, floatdest):
  lines = ""
  frm = ["dyn", "rdn", "rmm", "rne", "rtz", "rup"]
  csrFrm = ["0x4", "0x3", "0x2", "0x1", "0x0"]
  for roundingMode in frm:
    lines = writeTest(lines, rd, xlen, True, f"{testInstr}, {roundingMode} # perform operation\n")
  for csrMode in csrFrm:
    lines = lines + f"\n # set fcsr.frm to {csrMode} \n"
    lines = lines + f"fsrmi {csrMode}\n"
    lines = writeTest(lines, rd, xlen, floatdest, f"{testInstr} # perform operation\n")
  lines = lines + "\n"
  return lines

def writeCovVector(desc, rs1, rs2, rd, rs1val, rs2val, immval, rdval, test, xlen, rs3=None, rs3val=None, frm=False):
  global sigReg, sigupd_count
  lines = "\n# Testcase " + str(desc) + "\n"
  lines = handleSignaturePointerConflict(lines, rs1, rs2, rd)
  if (rs1val < 0):
    rs1val = rs1val + 2**xlen
  if (rs2val < 0):
    rs2val = rs2val + 2**xlen
  # lines = lines + "li x" + str(rd) + ", " + formatstr.format(rdval) + " # initialize rd to a random value that should get changed\n" # doesn't seem necessary
  if (test in rtype):
    lines = lines + "li x" + str(rs1) + ", " + formatstr.format(rs1val) + " # initialize rs1\n"
    lines = lines + "li x" + str(rs2) + ", " + formatstr.format(rs2val) + " # initialize rs2\n"
    lines = writeTest(lines, rd, xlen, False, test + " x" + str(rd) + ", x" + str(rs1) + ", x" + str(rs2) + " # perform operation\n")
  elif (test in i1type):
    lines = lines + "li x" + str(rs1) + ", " + formatstr.format(rs1val) + " # initialize rs1\n"
    lines = writeTest(lines, rd, xlen, False, test + " x" + str(rd) + ", x" + str(rs1) + " # perform operation\n")
  elif (test in frtype):
    lines = lines + loadFloatReg(rs1, rs1val, xlen, flen)
    lines = lines + loadFloatReg(rs2, rs2val, xlen, flen)
    if not frm:
      lines = writeTest(lines, rd, xlen, True, test + " f" + str(rd) + ", f" + str(rs1) + ", f" + str(rs2) + " # perform operation\n")
    else:
      testInstr = f"{test} f{rd}, f{rs1}, f{rs2}"
      lines = lines + genFrmTests(testInstr, rd, True)
  elif (test in fixtype):
    lines = lines + loadFloatReg(rs1, rs1val, xlen, flen)
    lines = writeTest(lines, rd, xlen, False, test + " x" + str(rd) + ", f" + str(rs1) +  " # perform operation\n")
  elif (test in fitype):
    lines = lines + "fsflagsi 0b00000 # clear all fflags\n"
    lines = lines + loadFloatReg(rs1, rs1val, xlen, flen)
    # Do operation twice to make sure flags set the first time and remain set the second time
    #lines = writeTest(lines, rd, xlen, True, test + " f" + str(rd) + ", f" + str(rs1) +  " # perform operation first time to set flags\n")
    if not frm:
      lines = writeTest(lines, rd, xlen, True, test + " f" + str(rd) + ", f" + str(rs1) +  " # perform operation second time to make sure flags don't change\n")
    else:
      testInstr = f"{test} f{rd}, f{rs1}"
      lines = lines + genFrmTests(testInstr, rd, True)
  elif (test in csrtype):
      lines = lines + "li x" + str(rs1) + ", " + formatstr.format(rs1val) + " # initialize rs1\n"
      lines = writeTest(lines, rd, xlen, False, f"{test} x{rd}, mscratch, x{rs1} # perform operation\n")
  elif (test in csritype):
      lines = lines + "li x" + str(rs1) + ", " + formatstr.format(rs1val) + " # initialize rs1\n"
      lines = writeTest(lines, rd, xlen, False, f"{test} x{rd}, mscratch, {unsignedImm5(immval)} # perform operation\n")
  elif (test in citype):
    if(test == "c.lui" and rd == 2): # rd ==2 is illegal operand
      rd = 9 # change to arbitrary other register
    elif (test == "c.addiw" and rd == 0):
      rd = 1
    if (test != "c.addi16sp"):
      if (test in "c.lwsp"):
        while (rs2 == 2):
            rs2 = randint(1, maxreg) # rs2 cannot be 2 for c.lwsp
        lines = lines + "li x" + str(rs2) + ", " + formatstr.format(rdval) + " # initialize rs1\n"
      else:
        lines = lines + "li x" + str(rd) + ", " + formatstr.format(rdval) + " # initialize rs1\n"
    if (test == "c.addi16sp"):
      lines = lines + "li" + " sp"  + ", " + formatstr.format(rdval) + " # initialize rs1\n"
      immval = int(signedImm6(immval)) * 16
      if (immval == 0):
        immval = 16
      lines = writeTest(lines, 2, xlen, False, test + " sp, " + str(immval) + " # perform operation\n")
    elif test in ["c.lwsp","c.ldsp","c.flwsp","c.fldsp"]:
      if (test == "c.lwsp"):
        storeop = "c.swsp"
        mul = 4
      elif (test == "c.flwsp"):
        storeop = "sw"
        mul = 4
      elif (test == "c.fldsp"):
        mul = 8
        if (xlen == 32):
          storeop = "sw"
        else:
          storeop = "sd"
      else:
        storeop = "c.sdsp"
        mul = 8
      while (rd == 0 and (test not in ["c.flwsp","c.fldsp"])):
        rd = rs1
      while (test == "c.lui" and rd == 2):
        rd = rs1
      lines = lines + "la " + "sp" + ", scratch" + " # base address \n"
      lines = lines + "addi " + "sp" + ", " + "sp" + ", -" + str(int(ZextImm6(immval))*mul) + " # sub immediate from rs1 to counter offset\n"
      lines = lines + storeop + " x" + str(rs2) + ", " + str(int(ZextImm6(immval))*mul) + "(" + "sp" + ")   # store value to put something in memory\n"
      if (test == "c.flwsp" or test == "c.fldsp"):
        lines = writeTest(lines, rd, xlen, True, test + " f" + str(rd) + ", " + str(int(ZextImm6(immval))*mul) + "(" + "sp" + ") # perform operation\n")
      else:
        lines = writeTest(lines, rd, xlen, False, test + " x" + str(rd) + ", " + str(int(ZextImm6(immval))*mul) + "(" + "sp" + ") # perform operation\n")
    else:
      if test in ["c.li", "c.addi", "c.addiw"]:    # Add tests with signed Imm in the list
        lines = writeTest(lines, rd, xlen, False, test + " x" + str(rd) + ", " + signedImm6(immval) + " # perform operation\n")
      elif test == "c.lui":
        lines = writeTest(lines, rd, xlen, False, test + " x" + str(rd) + ", " + SextImm6(immval) + " # perform operation\n")
      else:
        lines = writeTest(lines, rd, xlen, False, test + " x" + str(rd) + ", " + ZextImm6(immval) + " # perform operation\n")
  elif (test in c_shiftitype):
    if shiftImm(int(ZextImm6(immval)),xlen) == "0":    # imm = 0 isn't allowed
      imm = "1"
    else:
      imm = shiftImm(int(ZextImm6(immval)),xlen)
    lines = lines + "li x" + str(rd) + ", " + formatstr.format(rs1val)+"\n"
    lines = writeTest(lines, rd, xlen, False, test + " x" + str(rd) + ", " + imm + " # perform operation\n")
  elif (test in crtype):
    if (test in ["c.add"]):
      if (rs2 == 0):
        rs2 = 11
      lines = lines + "li x" + str(rd) + ", " + formatstr.format(rs1val) + "\n"
      lines = lines + "li x" + str(rs2) + ", " + formatstr.format(rs2val) + "\n"
      lines = writeTest(lines, rd, xlen, False, test + " x" + str(rd) + ", x" + str(rs2) + " # perform operation\n")
    elif (test in ["c.mv"]):
      if (rs2 == 0):
        rs2 = 11
      lines = lines + "li x" + str(rs2) + ", " + formatstr.format(rs2val) + "\n"
      lines = writeTest(lines, rd, xlen, False, test + " x" + str(rd) + ", x" + str(rs2) + " # perform operation\n")
    elif test in ["c.jalr", "c.jr"]:
      if (rs1 == 0):
        rs1 = 1
      if (test in "c.jalr"):
        lines = lines + "li x1" + ", " + formatstr.format(rdval) + " # initialize rd (x1) to a random value that should get changed\n"
      lines = lines + f"la x{rs1}, 1f\n"
      jumpline = f"{test} x{rs1} # perform operation\n"
      lines = writeJumpTest(lines, 1, rs1, rs2, xlen, jumpline) # rd = 1 for compressed jumps
  elif (test in catype):
    lines = lines + "li x" + str(rs2) + ", " + formatstr.format(rs2val) + " # initialize rs2\n"
    lines = lines + "li x" + str(rd) + ", " + formatstr.format(rs1val) + " # initialize rd,rs1\n"
    lines = writeTest(lines, rd, xlen, False, test + " x" + str(rd) +", x" + str(rs2) + " # perform operation\n")
  elif (test in cbptype):
    lines = lines + "li x" + str(rd) + ", " + formatstr.format(rdval)+" # initialize rd'\n"
    lines = writeTest(lines, rd, xlen, False, test + " x" + str(rd) + ", " + signedImm6(immval) + " # perform operation\n")
  elif (test in cbtype):
    lines = lines + "li x" + str(rs1) + ", " + formatstr.format(rs1val) + " # initialize rs1\n"
    branchline = f"{test} x{rs1}, 1f # perform operation\n"
    lines = writeBranchTest(lines, rd, rs1, rs2, xlen, branchline)
  elif (test in ciwtype): # addi4spn
    lines = lines + "li sp, " + formatstr.format(rs1val) + " # initialize some value to sp \n"
    lines = writeTest(lines, rd, xlen, False, test + " x" + str(rd) + ", sp, " + str(int(unsignedImm8(immval))*4) + " # perform operation\n")
  elif (test in shiftitype):
    lines = lines + "li x" + str(rs1) + ", " + formatstr.format(rs1val) + " # initialize rs1\n"
    lines = writeTest(lines, rd, xlen, False, test + " x" + str(rd) + ", x" + str(rs1) + ", " + shiftImm(immval, xlen) + " # perform operation\n")
  elif (test in shiftiwtype):
    lines = lines + "li x" + str(rs1) + ", " + formatstr.format(rs1val) + " # initialize rs1\n"
    lines = writeTest(lines, rd, xlen, False, test + " x" + str(rd) + ", x" + str(rs1) + ", " + shiftImm(immval, 32) + " # perform operation\n")
  elif (test in itype):
    lines = lines + "li x" + str(rs1) + ", " + formatstr.format(rs1val) + " # initialize rs1\n"
    lines = writeTest(lines, rd, xlen, False, test + " x" + str(rd) + ", x" + str(rs1) + ", " + signedImm12(immval) + " # perform operation\n")
  elif (test in ibtype):
    lines = lines + "li x" + str(rs1) + ", " + formatstr.format(rs1val) + " # initialize rs1\n"
    lines = writeTest(lines, rd, xlen, False, test + " x" + str(rd) + ", x" + str(rs1) + ", " + ibtype_unsignedImm(xlen, immval) + " # perform operation\n")
  elif (test in ibwtype):
    lines = lines + "li x" + str(rs1) + ", " + formatstr.format(rs1val) + " # initialize rs1\n"
    lines = writeTest(lines, rd, xlen, False, test + " x" + str(rd) + ", x" + str(rs1) + ", " + ibtype_unsignedImm(xlen, immval) + " # perform operation\n")
  elif (test in amotype):
    storeop = "sw" if (xlen == 32) else "sd"
    lines = lines + f"li x{rs2}, {formatstr.format(rs1val)} # load random value\n"
    lines = lines + f"la x{rs1}, scratch # base address\n"
    lines = lines + f"{storeop} x{rs2}, 0(x{rs1}) # store in memory\n"
    if (rs2 != rs1):
      lines = lines + f"li x{rs2}, {formatstr.format(rs2val)} # load another value into integer register\n"
    lines = lines + f"{test} x{rd}, x{rs2}, (x{rs1}) # perform operation\n"
  elif (test in loaditype):#["lb", "lh", "lw", "ld", "lbu", "lhu", "lwu"]  # *** update to use constant memory
    if (rs1 != 0):
      lines = lines + "li x" + str(rs2) + ", " + formatstr.format(rs2val)  + " # initialize rs2\n"
      lines = lines + "la x" + str(rs1) + ", scratch" + " # base address \n"
      if (immval == -2048):
        lines = lines + "addi x" + str(rs1) + ", x" + str(rs1) + ", 2047 # increment rs1 by 2047 \n" # ***
        lines = lines + "addi x" + str(rs1) + ", x" + str(rs1) + ", 1 # increment rs1 to bump it by a total of 2048 to compensate for -2048\n"
      else:
        lines = lines + "addi x" + str(rs1) + ", x" + str(rs1) + ", " + signedImm12(-immval) + " # sub immediate from rs1 to counter offset\n"
      if (xlen == 32):
        storeop = "sw"
      else:
        storeop = "sd"
      lines = lines + storeop + " x" + str(rs2) + ", " + signedImm12(immval) +" (x" + str(rs1) + ") # store value to put something in memory\n"
      lines = writeTest(lines, rd, xlen, False, test + " x" + str(rd) + ", " + signedImm12(immval) + "(x" + str(rs1) + ") # perform operation\n")
  elif (test in cltype):
    while (rs1 == rs2):
      rs2 = randomNonconflictingReg(test)
    if test in ["c.lw","c.ld"]:
      if (test == "c.lw"):
          storeop = "c.sw"
          mul = 4
      else:
          storeop = "c.sd"
          mul = 8
      lines = lines + "li x" + str(rs2) + ", " + formatstr.format(rs2val)  + " # initialize rs2\n"
      lines = lines + "la x" + str(rs1) + ", scratch" + " # base address \n"
      lines = lines + "addi x" + str(rs1) + ", x" + str(rs1) + ", -" + str(int(unsignedImm5(immval))*mul) + " # sub immediate from rs1 to counter offset\n"
      lines = lines + storeop + " x" + str(rs2) + ", " + str(int(unsignedImm5(immval))*mul) +"(x" + str(rs1) + ") # store value to put something in memory\n"
      lines = writeTest(lines, rd, xlen, False, test + " x" + str(rd) + ", " + str(int(unsignedImm5(immval))*mul) + "(x" + str(rs1) + ") # perform operation\n")
    else:
      lines = lines + "la x"       + str(rs1) + ", scratch" + " # base address \n"
      if (test == "c.flw"):
        storeop = "c.sw"
        mul = 4
        lines = lines + "addi x"     + str(rs1) + ", x" + str(rs1) + ", -" + str(int(unsignedImm5(immval))*mul) + " # sub immediate from rs1 to counter offset\n"
        lines = lines + "li x" + str(rs2) + ", " + formatstr.format(rs2val) + " # load immediate value into integer register\n"
        lines = lines + "sw x" + str(rs2) + ", " + str(int(unsignedImm5(immval))*mul) + "(x" + str(rs1) + ") # store value to memory\n"
        lines = writeTest(lines, rd, xlen, False,  test + " f" + str(rd)  + ", " + str(int(unsignedImm5(immval))*mul) + "(x" + str(rs1) + ") # perform operation\n")
      elif (test == "c.fld"):
        storeop =  "sw" if (min (xlen, flen) == 32) else "sd"
        mul = 8
        temp1 = 8
        temp2 = 9
        while (temp1 in [rs1, rs2]):
          temp1 = randomNonconflictingReg(test)
        while (temp2 in [rs1, rs2, temp1]):
          temp2 = randomNonconflictingReg(test)
        lines = lines + "addi x" + str(rs1) + ", x" + str(rs1) + ", " +  str(int(unsignedImm5(immval))*mul) + "\n"
        if (flen > xlen): # flen = 6
          rs2val = (rs2val << 32) | (rs1val)
          lines = lines + f"li x{temp1}, 0x{formatstrFP.format(rs2val)[2:10]} # load x{temp1} with 32 MSBs of {formatstrFP.format(rs2val)}\n"
          lines = lines + f"li x{temp2}, 0x{formatstrFP.format(rs2val)[10:18]} # load x{temp2} with 32 LSBs {formatstrFP.format(rs2val)}\n"
          lines = lines + f"{storeop} x{temp1}, {str(int(unsignedImm5(immval))*mul)}(x{rs1}) # store x{temp1} (0x{formatstrFP.format(rs2val)[2:10]}) in memory\n"
          lines = lines + f"addi x{rs1}, x{rs1}, 4 # move address up by 4\n"
          lines = lines + f"{storeop} x{temp2}, {str(int(unsignedImm5(immval))*mul)}(x{rs1}) # store x{temp2} (0x{formatstrFP.format(rs2val)[10:18]}) after 4 bytes in memory\n"
          lines = lines + f"addi x{rs1}, x{rs1}, -4 # move back to scratch\n"
        else:
          lines = lines + f"li x{temp1}, {formatstrFP.format(rs2val)} # load x{temp1} with value {formatstrFP.format(rs2val)}\n"
          lines = lines + f"{storeop} x{temp1}, {str(int(unsignedImm5(immval))*mul)}(x{rs1}) # store {formatstrFP.format(rs2val)} in memory\n"
        lines = writeTest(lines, rd, xlen, True, f"{test} f{rd}, {str(int(unsignedImm5(immval))*mul)}(x{rs1}) # perform operation\n")
  elif (test in clhtype or test in clbtype):
    while (rs1 == rs2):
      rs2 = randomNonconflictingReg(test)
    if (test in clhtype):
      storeop = "c.sh"
      mul = 2
    else:
      storeop = "c.sb"
      mul = 1
    lines = lines + "li x" + str(rs2) + ", " + formatstr.format(rs2val)  + " # initialize rs2\n"
    lines = lines + "la x" + str(rs1) + ", scratch" + " # base address \n"
    lines = lines + "addi x" + str(rs1) + ", x" + str(rs1) + ", -" + str(int(unsignedImm1(immval))*mul) + " # sub immediate from rs1 to counter offset\n"
    lines = lines + storeop + " x" + str(rs2) + ", " + str(int(unsignedImm1(immval))*mul) +"(x" + str(rs1) + ") # store value to put something in memory\n"
    lines = writeTest(lines, rd, xlen, False, test + " x" + str(rd) + ", " + str(int(unsignedImm1(immval))*mul) + "(x" + str(rs1) + ") # perform operation\n")
  elif (test in cstype):
    while (rs1 == rs2):
      rs1 = randomNonconflictingReg(test)
    mul = 4 if (test in ["c.sw", "c.fsw"]) else 8
    lines = lines + "la x" + str(rs1) + ", scratch" + " # base address\n"
    lines = lines + "li x" + str(rs2) + ", " + formatstr.format(rs2val)  + " # initialize rs2 with random value\n"
    if (test in ["c.fsw", "c.fsd"]):
      if ((test == "c.fsd") and (flen > xlen)):
        temp = 8
        while (temp in [rs1, rs2]):
          temp = randomNonconflictingReg(test)
        lines = lines + "li x" + str(temp) +", " + formatstr.format(rs1val) + " # initialize x" + str(temp) + " with random value{formatstr.format(rs1val)}\n"
        lines = lines + "sw x" + str(rs2) + ", 0(x" + str(rs1) + ")" + " # store " + hex(rs2val) + " in memory\n"
        lines = lines + "sw x" + str(temp) + ", 4(x" + str(rs1) + ")" + " # store " + hex(rs1val) + " in memory\n"
        lines = lines + "fld f" + str(rs2) + ", 0(x" + str(rs1) + ")" + " # load " + hex(rs1val) + hex(rs2val)[2:] + " from memory into fs2\n"
        lines = lines + "sw x0, 0(x" + str(rs1) + ")" + " # clearing the random value store at scratch\n"
        lines = lines + "sw x0, 4(x" + str(rs1) + ")" + " # clearing the random value store at 4(scratch)\n"
      else:
        size = "w" if test == "c.fsw" else "d"
        lines = lines + "s" + size + " x" + str(rs2) + ", 0(x" + str(rs1) + ")" + " # store " + hex(rs2val) + " in memory\n"
        lines = lines + "fl" + size + " f" + str(rs2) + ", 0(x" + str(rs1) + ")" + " # load " + hex(rs2val) + " from memory into fs2\n"
        lines = lines + "s" + size + " x0, 0(x" + str(rs1) + ")" + " # clearing the random value store at scratch\n"
    lines = lines + "addi x" + str(rs1) + ", x" + str(rs1) + ", -" + str(int(unsignedImm5(immval))*mul) + " # sub immediate from rs1 to counter offset\n"
    storeline = test + (" f" if test in ["c.fsw","c.fsd"] else " x") + str(rs2) + ", " + str(int(unsignedImm5(immval))*mul) + "(x" + str(rs1) + ") # perform operation \n"
    lines = writeStoreTest(lines, test, rs2, xlen, storeline)
  elif (test in cutype):
    lines = lines + "li x" + str(rd) + ", " + formatstr.format(rs1val)  + " # initialize rd to specific value\n"
    lines = writeTest(lines, rd, xlen, False, test + " x" + str(rd) + " # perform operation\n")
  elif (test in stype):#["sb", "sh", "sw", "sd"]
    if (rs1 != 0):
      if (rs2 == rs1): # make sure registers are different so they don't conflict
          rs2 = (rs1 + 1) % (maxreg+1)
          if (rs2 == 0):
            rs2 = 1
      lines = lines + "li x" + str(rs2) + ", " + formatstr.format(rs2val)  + " # initialize rs2\n"
      lines = lines + "mv x" + str(rs1) + ", x" + str(sigReg) + " # move sigreg value into rs1\n"
      sigReg = rs1
      lines = lines + "addi x" + str(sigReg) + ", x"  + str(sigReg) + ", "  + makeImm(-1*immval, 12, True) + " \n"
      lines = lines + test + " x" + str(rs2) + ", " + makeImm(immval, 12, 1) +  "(x" + str(sigReg) + ")  \n"
      lines = lines + "addi x" + str(sigReg) + ", x"  + str(sigReg) + ", "  + makeImm(immval, 12, True) + " \n"
      lines = lines + "addi x" + str(sigReg) + ", x"  + str(sigReg) + ", REGWIDTH  \n"
      lines = lines + "CHK_OFFSET(sigReg, XLEN/4, True)      # updating sigoffset \n"
      sigupd_count += 1
  elif (test in csstype):
    if (test == "c.swsp" or test == "c.fswsp"):
      mul = 4
    elif (test == "c.sdsp" or test == "c.fsdsp"):
      mul = 8
    type = "f" if (test in ["c.fswsp", "c.fsdsp"]) else "x"
    lines = lines + "li x" + str(rs2) + ", " + formatstr.format(rs2val)  + " # initialize rs2\n"
    if (test == "c.fswsp" or test == "c.fsdsp"):
      mv = "fmv.d.x" if (xlen == 64) else "fmv.w.x"
      lines = lines + mv + " f" + str(rs2) + ", x" + str(rs2) + " # move the random value into fs2\n"
    offset = int(ZextImm6(immval))*mul
    # Determine where to store
    lines = lines + "mv x" + str(rs1) + ", x" + str(sigReg) + " # move sigreg value into rs1\n"
    lines = lines + "la sp" + ", scratch" + " # base address \n"
    lines = lines + f"addi sp, sp, {-offset} # offset stack pointer from signature\n"
    storeline = test + " " + type + str(rs2) +", " + str(offset) + "(sp)" + "# perform operation\n"
    lines = writeStoreTest(lines, test, rs2, xlen, storeline)
  elif (test in csbtype + cshtype):
    if (test in csbtype):
      offset = unsignedImm2(immval)
    else:
      offset = str(int(unsignedImm1(immval))*2)
    while (rs1 == rs2):
      rs2 = randomNonconflictingReg(test)
    lines = lines + "li x" + str(rs2) + ", " + formatstr.format(rs2val)  + " # initialize rs2\n"
    lines = lines + "la x" + str(rs1) + ", scratch" + " # base address \n"
    lines = lines + "addi x" + str(rs1) + ", x" + str(rs1) + ", -" + offset + " # sub immediate from rs1 to counter offset\n"
    #lines = lines + test + " x" + str(rs2) + ", " + offset + "(x" + str(rs1) + ") # perform operation \n"
    storeline = test + " x" + str(rs2) + ", " + offset + "(x" + str(rs1) + ") # perform operation \n"
    lines = writeStoreTest(lines, test, rs2, xlen, storeline)
  elif (test in btype):#["beq", "bne", "blt", "bge", "bltu", "bgeu"]
    for same in [False, True]:
      if (same):
        rs1val = rs2val
        lines = lines + "# same values in both registers\n"
      lines = lines + "li x" + str(rs1) + ", " + formatstr.format(rs1val) + " # initialize rs1\n"
      lines = lines + "li x" + str(rs2) + ", " + formatstr.format(rs2val) + " # initialize rs2\n"
      branchline = f"{test} x{rs1}, x{rs2}, 1f # perform operation\n"
      lines = writeBranchTest(lines, rd, rs1, rs2, xlen, branchline)
  elif (test in jtype):#["jal"]
    jumpline = f"{test} x{rd}, 1f # perform operation\n"
    lines = writeJumpTest(lines, rd, rs1, rs2, xlen, jumpline)
  elif (test in jalrtype):#["jalr"]
    lines = lines + f"la x{rs1}, 1f # jump destination address\n"
    lines = lines + f"addi x{rs1}, x{rs1}, {signedImm12(-immval, immOffset=True)} # add immediate to lower part of rs1\n"
    jumpline = f"{test} x{rd}, x{rs1}, {signedImm12(immval, immOffset=True)} # perform operation\n"
    lines = writeJumpTest(lines, rd, rs1, rs2, xlen, jumpline)
  elif (test in utype):#["lui", "auipc"]
    lines = writeTest(lines, rd, xlen, False, test + " x" + str(rd) + ", " + unsignedImm20(immval) + " # perform operation\n")
  elif (test in fr4type): #["fmadd.s", "fmsub.s", "fnmadd.s", "fnmsub.s"]
    lines = lines + loadFloatReg(rs1, rs1val, xlen, flen)
    lines = lines + loadFloatReg(rs2, rs2val, xlen, flen)
    lines = lines + loadFloatReg(rs3, rs3val, xlen, flen)
    if not frm:
      lines = writeTest(lines, rd, xlen, True, test + " f" + str(rd) + ", f" + str(rs1) + ", f" + str(rs2) + ", f" + str(rs3) + " # perform operation\n")
    else:
      testInstr = f"{test} f{rd}, f{rs1}, f{rs2}, f{rs3}"
      lines = lines + genFrmTests(testInstr, rd, True)
  elif (test in fltype):#["flw", "flh"]
    while (rs1 == 0):
      rs1 = randomNonconflictingReg(test)
    while (rs1 == rs2):
      rs2 = randomNonconflictingReg(test)
    tempreg1 = randomNonconflictingReg(test)
    tempreg2 = randomNonconflictingReg(test)
    while (tempreg1 in [rs1, rs2]):
      tempreg1 = randomNonconflictingReg(test)
    while (tempreg2 in [rs1, rs2, tempreg1]):
      tempreg2 = randomNonconflictingReg(test)
    storeop =  "sw" if (min (xlen, flen) == 32) else "sd"
    lines = lines + "la x" + str(rs1) + ", scratch" + " # base address \n"
    if (immval == -2048): # Can't addi 2048 because it is out of range of 12 bit two's complement number
      lines = lines + "addi x" + str(rs1) + ", x" + str(rs1) + ", 2047 # increment rs1 by 2047 \n"
      lines = lines + "addi x" + str(rs1) + ", x" + str(rs1) + ", 1 # increment rs1 to bump it by a total of 2048 to compensate for -2048\n"
    else:
      lines = lines + "addi x" + str(rs1) + ", x" + str(rs1) + ", " + signedImm12(-immval) + " # sub immediate from rs1 to counter offset\n"
    if (flen > xlen): # flen = 64, xlen = 32
      lines = lines + f"li x{tempreg1}, 0x{formatstrFP.format(rs2val)[2:10]} # load x3 with 32 LSBs of {formatstrFP.format(rs2val)}\n"
      lines = lines + f"li x{tempreg2}, 0x{formatstrFP.format(rs2val)[10:18]} # load x3 with 32 MSBs {formatstrFP.format(rs2val)}\n"
      lines = lines + f"{storeop} x{tempreg1}, {signedImm12(immval)}(x{rs1}) # store x3 (0x{formatstrFP.format(rs2val)[2:10]}) in memory\n"
      lines = lines + f"addi x{rs1}, x{rs1}, 4 # move address up by 4\n"
      lines = lines + f"{storeop} x{tempreg2}, {signedImm12(immval)}(x{rs1}) # store x4 (0x{formatstrFP.format(rs2val)[10:18]}) in memory 4 bytes after x3\n"
      lines = lines + f"addi x{rs1}, x{rs1}, - 4 # move back to scratch\n"
    else:
      lines = lines + f"li x{tempreg1}, {formatstrFP.format(rs2val)} # load x3 with value {formatstrFP.format(rs2val)}\n"
      lines = lines + f"{storeop} x{tempreg1}, {signedImm12(immval)}(x{rs1}) # store {formatstrFP.format(rs2val)} in memory\n"
    lines = writeTest(lines, rd, xlen, True, f"{test} f{rd}, {signedImm12(immval)}(x{rs1}) # perform operation\n")
  elif (test in fstype):#["fsw"]
    while (rs1 == 0):
      rs1 = randomNonconflictingReg(test)
    lines = lines + loadFloatReg(rs2, rs2val, xlen, flen)
    lines = lines + f"la x{rs1}, scratch # base address\n"
    if (immval == -2048): # Can't addi 2048 because it is out of range of 12 bit two's complement number
      lines = lines + "addi x" + str(rs1) + ", x" + str(rs1) + ", 2047 # increment rs1 by 2047 \n"
      lines = lines + "addi x" + str(rs1) + ", x" + str(rs1) + ", 1 # increment rs1 to bump it by a total of 2048 to compensate for -2048\n"
    else:
      lines = lines + "addi x" + str(rs1) + ", x" + str(rs1) + ", " + signedImm12(-immval) + " # sub immediate from rs1 to counter offset\n"
    storeline = test + " f" + str(rs2)  + ", " + signedImm12(immval) + "(x" + str(rs1) + ") # perform operation\n"
    lines = writeStoreTest(lines, test, rs2, xlen, storeline)
  elif (test in F2Xtype):
    while (rs2 == rs1):
      rs2 = randomNonconflictingReg(test)
    lines = lines + loadFloatReg(rs1, rs1val, xlen, flen)
    if not frm:
      rm = ", rtz" if (test == "fcvtmod.w.d") else "" # fcvtmod requires explicit rtz rouding mode
      lines = writeTest(lines, rd, xlen, False, test + " x" + str(rd) + ", f" + str(rs1) + rm + " # perform operation\n")
    else:
      testInstr = f"{test} x{rd}, f{rs1}"
      lines = lines + genFrmTests(testInstr, rd, False)
  elif (test in fcomptype): # ["feq.s", "flt.s", "fle.s"]
    lines = lines + loadFloatReg(rs1, rs1val, xlen, flen)
    lines = lines + loadFloatReg(rs2, rs2val, xlen, flen)
    lines = writeTest(lines, rd, xlen, False, test + " x" + str(rd) + ", f" + str(rs1) + ", f" + str(rs2) + " # perform operation\n")
  elif test in X2Ftype: # ["fcvt.s.w", "fcvt.s.wu", "fmv.w.x"]
    lines = lines + "fsflagsi 0b00000 # clear all fflags\n"
    lines = lines + f"li x{rs1}, {formatstr.format(rs1val)} # load immediate value into integer register\n"
    testInstr = f"{test} f{rd}, x{rs1}"
    if not frm:
      lines = writeTest(lines, rd, xlen, True, testInstr + " # perform operation\n")
    else:
      lines = lines + genFrmTests(testInstr, rd, True)
  elif test in PX2Ftype: # ["fmvp.d.x"]
    lines = lines + f"li x{rs1}, {formatstr.format(rs1val)} # load immediate value into integer register\n"
    lines = lines + f"li x{rs2}, {formatstr.format(rs2val)} # load immediate value into integer register\n"
    lines = writeTest(lines, rd, xlen, True, f"{test} f{rd}, x{rs1}, x{rs2} # perform operation\n")
  elif test in flitype:
    lines = writeTest(lines, rd, xlen, True, f"{test} f{rd}, {flivals[rs1]} # perform operation\n")
  elif test in rbtype:
    lines = lines + "li x" + str(rs1) + ", " + formatstr.format(rs1val) + " # initialize rs1\n"
    lines = lines + "li x" + str(rs2) + ", " + formatstr.format(rs2val) + " # initialize rs2\n"
    lines = writeTest(lines, rd, xlen, False, test + " x" + str(rd) + ", x" + str(rs1) + ", x" + str(rs2) + ", " + str(immval%4) + " # perform operation\n")
  elif test in irtype:
    lines = lines + "li x" + str(rs1) + ", " + formatstr.format(rs1val) + " # initialize rs1\n"
    lines = writeTest(lines, rd, xlen, False, test + " x" + str(rd) + ", x" + str(rs1) + ", " + str(immval % 11) + " # perform operation\n")
  elif test in lrtype:
    lines = lines + "la x" + str(rs1) + ", scratch" + " # rs1 = base address \n"
    lines = writeTest(lines, rd, xlen, False, test + " x" + str(rd) + ", (x" + str(rs1) + ") # perform operation\n")
  elif test in sctype:
    lines = lines + "li x" + str(rs2) + ", " + formatstr.format(rs2val) + " # initialize rs2\n"
    lines = lines + "la x" + str(rs1) + ", scratch" + " # rs1 = base address \n"
    lines = writeTest(lines, rd, xlen, False, test + " x" + str(rd) + ", x" + str(rs2) + ", (x" + str(rs1) + ") # perform operation\n")
  elif test in amotype:
    lines = lines + "li x" + str(rs1) + ", " + formatstr.format(rs1val) + " # initialize rs1\n"
    lines = lines + "li x" + str(rs2) + ", " + formatstr.format(rs2val) + " # initialize rs2\n"
    lines = writeTest(lines, rd, xlen, False, test + " x" + str(rd) + ", x" + str(rs2) + ", (x" + str(rs1) + ") # perform operation\n")
  else:
    print("Error: %s type not implemented yet" % test)
  f.write(lines)


def writeSingleInstructionSequence(desc, testlist, regconfiglist, rdlist, rs1list, rs2list, rs3list, immvalslist, commentlist, xlen):
# TODO Hamza: add input prechecks here later
  registerArray = [rdlist, rs1list, rs2list, rs3list]
  global hazardLabel
  needLabel = False
  lines = ""

  for testindex, test in enumerate(testlist):

    instype = findInstype('instructions', test, insMap)
    regconfig = regconfiglist[testindex]
    immlen = insMap[instype].get('immlen', 12)

    if insMap[instype].get('loadstore') == 'load':
      lines += ( test + " " + regconfig[0] + str(registerArray[0][testindex]) +
        ", " + signedImm12(immvalslist[testindex]) +
        "(" + regconfig[1] + str(registerArray[1][testindex]) + ")" + " # " + commentlist[testindex] + "\n")

    elif insMap[instype].get('loadstore') == 'store':
      lines += (test + " " + regconfig[2] + str(registerArray[2][testindex]) +
        ", " + signedImm12(immvalslist[testindex]) +
        "(" + regconfig[1] + str(registerArray[1][testindex]) + ")" + " # " + commentlist[testindex] + "\n")

    else:
      lines += test
      for regindex, reg in enumerate(regconfiglist[testindex]):
        match reg:
          case 'a':
              reg = 'x'
              lines += ","*(lines[-1*len(test):] != test) + " (" + reg + str(registerArray[regindex][testindex]) + ")"
          case 'x' | 'f':
              lines += ","*(lines[-1*len(test):] != test) + " " + reg + str(registerArray[regindex][testindex])
          case 'i':
            if insMap[instype].get('compressed', 0) != 0:
              immval = makeImm(immvalslist[testindex], 6, True)
            elif test == "lui" or test == "auipc":
              immval = makeImm(immvalslist[testindex], 20, False)
            elif instype in ['shiftiwtype', 'ibwtype']:
              immval = makeImm(immvalslist[testindex], 5, False)
            elif instype in ['shiftitype', 'ibtype']:
              immval = makeImm(immvalslist[testindex], int(math.log(xlen,2)), False)
            elif instype == 'flitype':
              immval = flivals[immvalslist[testindex] % 32]
            elif instype in ['csrtype', 'csritype']:
              immval = makeImm(immvalslist[testindex], 5, False)
            elif instype in ['rbtype']:
              immval = makeImm(immvalslist[testindex], immlen, False)
            elif instype in ['irtype']:
              immval = str(immvalslist[testindex] % 0xB) # rnum values above 0xA are reserved
            else:
              immval = makeImm(immvalslist[testindex], 12, True)
            lines += ","*(lines[-1*len(test):] != test) + " " + str(immval)
          case 'c':
            lines += ","*(lines[-1*len(test):] != test) + " " + "mscratch"
          case 'l':
            lines += ","*(lines[-1*len(test):] != test) + " " + "1f\n"
            needLabel = True
      if test == 'fcvtmod.w.d' :
        lines += ", rtz"
      lines += " # " + commentlist[testindex] + "\n"
  if needLabel:
    lines += "1:\n"
    hazardLabel += 1

  return lines

def writeHazardVector(desc, rs1a, rs2a, rda, rs1b, rs2b, rdb, testb, immvala, immvalb, regtotest, rs3a=None, rs3b=None, haz_type='waw', xlen=32):
  # consecutive instructions to trigger hazards

  instype = findInstype('instructions', testb, insMap)
  regconfig = insMap[instype].get('regconfig','xxx_')
  implicitxreg = insMap[instype].get('implicitxreg', '____')
  global hazardLabel, sigReg, sigupd_count
  testa = 'add'
  lines = "\n# Testcase " + str(desc) + "\n"

  match haz_type:
    case 'nohaz':
        pass
    case 'waw' | 'war':
      if regconfig[0] == 'f':
        testa = 'fmul.s'
      elif regconfig[0] == 'x':
        testa = 'add'
    case 'raw':
      if regconfig[regtotest] == 'f':
        testa = 'fmul.s'
      elif regconfig[regtotest] == 'x':
        testa = 'add'
    case _:
      print('invalid hazard type' + haz_type + ' for instruction ' + testb)

  ins2type = findInstype('instructions', testa, insMap)
  regconfig2 = insMap[ins2type].get('regconfig','xxx_')


  if testb in jalrtype:
    # Ensure rdb, rs3b, and rda are unique
    if haz_type == "raw":
      rs1a = rda
      rs2a = 0
    lines += 'la x' + str(rs1b) + ', arbitraryLabel' + str(hazardLabel) + '\n'
    lines += f"li x{rs3a}, 1 \n"
    immvalb = 0
    lines += writeSingleInstructionSequence(desc,
                                [testa],
                                [regconfig2],
                                [rda], [rs1a],
                                [rs2a], [rs3a],
                                [immvala],
                                ["perform first operation"],
                                xlen)
    lines += writeSingleInstructionSequence(desc,
                                [testb],
                                [regconfig],
                                [rdb], [rs1b],
                                [rs2b], [rs3b],
                                [immvalb],
                                ["perform second (triggering) operation"],
                                xlen)
    lines += f"li x{rs3a}, 0 \n"
    lines += "arbitraryLabel" + str(hazardLabel) + ":\n"
    lines += writeSIGUPD(rdb) #jalr
    lines += writeSIGUPD(rs3a) #Macro to check branching
    lines += writeSIGUPD(rda) #add
    hazardLabel += 1

  elif insMap[instype].get('loadstore', 0) == 'store':
    lines = lines + "mv x" + str(rs1b) + ", x" + str(sigReg) + " # move sigreg value into rs1\n"
    sigReg = rs1b
    lines += "addi " + 2*(regconfig[1] + str(sigReg) + ", ") + makeImm(-immvalb, 12, True) + "\n"
    if haz_type != "war":
      rs1a = rda
      rs2a = 0
    lines += writeSingleInstructionSequence(desc,
                [testa, testb],
                [regconfig2, regconfig],
                [rda, rdb], [rs1a, rs1b],
                [rs2a, rs2b], [rs3a, rs3b],
                [immvala, immvalb],
                ["perform first operation", "perform second (triggering) operation"],
                xlen)
    # Use FLEN/8 if it's a float store, else REGWIDTH
    if testa in fstype or testb in fstype:
      flen_bytes = 8 #Im trying to implement this using FLEN MACRO -> 1*FLEN/8
      lines += "addi " + 2 * (regconfig[1] + str(sigReg) + ", ") + str(flen_bytes)+ "\n"
    else:
      lines += "addi " + 2 * (regconfig[1] + str(sigReg) + ", ") + "REGWIDTH\n"
    lines += "addi " + 2*(regconfig[1] + str(sigReg) + ", ") + makeImm(immvalb, 12, True) + "\n"
    lines += writeSIGUPD(rda)
    lines = lines + "CHK_OFFSET(sigReg, XLEN/4, True)      # updating sigoffset \n"
    sigupd_count += 1

  elif testb in btype:
    if rs2b == rda:
        rda = (rs2b + 1) % 32
    lines += f"li x{rs2b}, 1 \n"
    lines += testa + " x" +str(rda) + ", x" +str(rdb) + ", x" +str(rs2a) + " # add \n"
    lines += testb + " x"+ str(rs1a) + ", x" + str(rs1b) +","*(lines[-1*len(test):] != test) + " " + "arbitraryLabel" + str(hazardLabel) + "\n"
    lines += f"li x{rs2b}, 0 \n"
    lines += "arbitraryLabel" + str(hazardLabel) + ":\n"
    hazardLabel += 1
    lines += writeSIGUPD(rda)
    lines += writeSIGUPD(rs2b)

  else:
    if insMap[instype].get('loadstore', 0) == 'load':
      lines += "la " + regconfig[1] + str(rs1b) + ", scratch\n"
      lines += "addi " + 2*(regconfig[1] + str(rs1b) + ", ") + str(signedImm12(-immvalb)) + "\n"
      if haz_type == "raw":
        if insMap[instype].get('loadstore', 0) == 'store':
          rs1a = rda
          rs2a = 0
        elif insMap[instype].get('loadstore', 0) == 'load':
          rda = rs1b
          rs1a = rs1b
          rs2a = 0

    if 'a' in regconfig:
      rsblist = [rdb, rs1b, rs2b, rs3b]
      lines += "la " + "x" + str(rsblist[regconfig.find('a')]) + ", scratch\n"
      if haz_type == "raw":
        rs1a = rda
        rs2a = 0
    lines += writeSingleInstructionSequence(desc,
                    [testa, testb],
                    [regconfig2, regconfig],
                    [rda, rdb], [rs1a, rs1b],
                    [rs2a, rs2b], [rs3a, rs3b],
                    [immvala, immvalb],
                    ["perform first operation", "perform second (triggering) operation"],
                    xlen)
    if testa in floattypes and testa not in fTOrtype:
      lines += writeSIGUPD_F(rda)
    else:
      lines += writeSIGUPD(rda)
    if testb in floattypes and testb not in fTOrtype:
      lines += writeSIGUPD_F(rdb)
    else:
      lines += writeSIGUPD(rdb)

  f.write(lines)

def findInstype(key, instruction, insMap):
    # within sublists with the key provided, find the first instance of the instruction

    for k, v in insMap.items():
      if hasattr(v, "__getitem__"):
        if instruction in v[key]:
          return k

    print('instruction ' + instruction + ' not found in insMap')
    return 0

def make_unique_hazard(test, regsA, haz_type='nohaz', regchoice=1):
  # set up hazard
  global sigReg
  [rs1b, rs2b, rs3b, rdb, rs1valb, rs2valb, rs3valb, immvalb, rdvalb] = randomize(test, rs3=True)
  regsB = [rdb, rs1b, rs2b, rs3b]
  compression = insMap[findInstype('instructions', test, insMap)].get('compressed', 0)
  lines = ""

  match haz_type:
    case "nohaz":
      while (set(regsA) & set(regsB)) | (set(regsA) & set([sigReg])) | (set(regsB) & set([sigReg])):
        handleSignaturePointerConflict(lines, regsA[1], regsA[2], regsA[0], regsA[3])
        [rs1b, rs2b, rs3b, rdb, rs1valb, rs2valb, rs3valb, immvalb, rdvalb] = randomize(test, rs3=True)
        regsB = [rdb, rs1b, rs2b, rs3b]

    case "waw":
      while (set(regsA) & set(regsB)) | (set(regsA) & set([sigReg])) | (set(regsB) & set([sigReg])):
        handleSignaturePointerConflict(lines, regsA[1], regsA[2], regsA[0], regsA[3])
        [rs1b, rs2b, rs3b, rdb, rs1valb, rs2valb, rs3valb, immvalb, rdvalb] = randomize(test, rs3=True)
        regsB = [rdb, rs1b, rs2b, rs3b]
      regsB[0] = regsA[0]

    case "war":
      while (set(regsA) & set(regsB)) | (set(regsA) & set([sigReg])) | (set(regsB) & set([sigReg])):
        handleSignaturePointerConflict(lines, regsA[1], regsA[2], regsA[0], regsA[3])
        [rs1b, rs2b, rs3b, rdb, rs1valb, rs2valb, rs3valb, immvalb, rdvalb] = randomize(test, rs3=True)
        regsB = [rdb, rs1b, rs2b, rs3b]
      regsB[0] = regsA[regchoice]

    case "raw":
      while (set(regsA) & set(regsB)) | (set(regsA) & set([sigReg])) | (set(regsB) & set([sigReg])):
        handleSignaturePointerConflict(lines, regsA[1], regsA[2], regsA[0], regsA[3])
        [rs1b, rs2b, rs3b, rdb, rs1valb, rs2valb, rs3valb, immvalb, rdvalb] = randomize(test, rs3=True)
        regsB = [rdb, rs1b, rs2b, rs3b]
      regsB[regchoice] = regsA[0]

  f.write(lines)
  return regsA, regsB


# return a random register from 1 to maxreg that does not conflict with the signature pointer (or later constant pointer)
def randomNonconflictingReg(test):
  regfield3types = ciwtype + cltype + cstype + cbptype + catype + cbtype + clbtype + clhtype + csbtype + cshtype + cutype + ["c.srli", "c.srai"]
  if (test in regfield3types):
    reg = randint(8, 15) # for compressed instructions
  elif E_ext : # Extension
    reg = randint(1, 15)
  else: # normal instructions
    reg = randint(1, maxreg) # 1 to maxreg, inclusive
  while reg == sigReg: # resolve conflicts; *** add constReg when implemented
    reg = randomNonconflictingReg(test)
  return reg

def randomize(test, rs1=None, rs2=None, rs3=None, allunique=True):
    if rs1 is None:
      rs1 = randomNonconflictingReg(test)
    if rs2 is None:
      rs2 = randomNonconflictingReg(test)
    if (rs3 is not None):
      rs3 = randomNonconflictingReg(test)
      rs3val = randint(0, 2**xlen-1)
    # all three source registers must be different for corners to work
    while (rs1 == rs2 and allunique):
      rs2 = randomNonconflictingReg(test)
    while ((rs3 is not None) and ((rs3 == rs1) or (rs3 == rs2)) and allunique):
      rs3 = randomNonconflictingReg(test)
    # choose rd that is different than rs1 and rs2 and rs3
    rd = rs1
    while ((rd == rs1) or (rd == rs2) or ((rs3 is not None) and (rd == rs3))):
      rd = randomNonconflictingReg(test)
    rs1val = randint(0, 2**xlen-1)
    rs2val = randint(0, 2**xlen-1)
    immval = randint(0, 2**xlen-1)
    rdval = randint(0, 2**xlen-1)
    if (rs3 is None): return [rs1, rs2, rd, rs1val, rs2val, immval, rdval]
    else: return [rs1, rs2, rs3, rd, rs1val, rs2val, rs3val, immval, rdval]

def make_rd(test, xlen, rng):
  for r in rng:
    [rs1, rs2, rd, rs1val, rs2val, immval, rdval] = randomize(test)
    desc = "cp_rd (Test destination rd = x" + str(r) + ")"
    writeCovVector(desc, rs1, rs2, r, rs1val, rs2val, immval, rdval, test, xlen)

def make_fd(test, xlen, rng):
  for r in rng:
    [rs1, rs2, rs3, rd, rs1val, rs2val, rs3val, immval, rdval] = randomize(test, rs3=True)
    desc = "cp_fd (Test destination fd = x" + str(r) + ")"
    writeCovVector(desc, rs1, rs2, r, rs1val, rs2val, immval, rdval, test, xlen, rs3=rs3, rs3val=rs3val)

def make_fs1(test, xlen, rng):
  for r in rng:
    [rs1, rs2, rs3, rd, rs1val, rs2val, rs3val, immval, rdval] = randomize(test, rs3=True)
    while (r == rs2 or r == rs3):
      [rs1, rs2, rs3, rd, rs1val, rs2val, rs3val, immval, rdval] = randomize(test, rs3=True)
    desc = "cp_fs1 (Test source fs1 = f" + str(r) + ")"
    writeCovVector(desc, r, rs2, rd, rs1val, rs2val, immval, rdval, test, xlen, rs3=rs3, rs3val=rs3val)

def make_fs2(test, xlen, rng):
  for r in rng:
    [rs1, rs2, rs3, rd, rs1val, rs2val, rs3val, immval, rdval] = randomize(test, rs3=True)
    while (r == rs1 or r == rs3):
      [rs1, rs2, rs3, rd, rs1val, rs2val, rs3val, immval, rdval] = randomize(test, rs3=True)
    desc = "cp_fs2 (Test source fs2 = f" + str(r) + ")"
    writeCovVector(desc, rs1, r, rd, rs1val, rs2val, immval, rdval, test, xlen, rs3=rs3, rs3val=rs3val)

def make_fs3(test, xlen, rng):
  for r in rng:
    [rs1, rs2, rs3, rd, rs1val, rs2val, rs3val, immval, rdval] = randomize(test, rs3=True)
    while (r == rs1 or r == rs2):
      [rs1, rs2, rs3, rd, rs1val, rs2val, rs3val, immval, rdval] = randomize(test, rs3=True)
    desc = "cp_fs3 (Test source fs3 = f" + str(r) + ")"
    writeCovVector(desc, rs1, rs2, rd, rs1val, rs2val, immval, rdval, test, xlen, rs3=r, rs3val=rs3val)

def make_rs1(test, xlen, rng, fli=False):
  for r in rng:
    [rs1, rs2, rd, rs1val, rs2val, immval, rdval] = randomize(test, rs1=r, allunique=True)
    desc = "cp_rs1 (Test source rs1 = x" + str(r) + ")"
    if fli:
      desc = f"cp_rs1_fli (Immediate = {flivals[r]} with rs1 encoding 5'b{format(r, f'05b')})"
    writeCovVector(desc, r, rs2, rd, rs1val, rs2val, immval, rdval, test, xlen)

def make_rs2(test, xlen, rng):
  for r in rng:
    [rs1, rs2, rd, rs1val, rs2val, immval, rdval] = randomize(test, rs2=r)
    while (r == rs1):
      [rs1, rs2, rd, rs1val, rs2val, immval, rdval] = randomize(test, rs2=r)
    desc = "cp_rs2 (Test source rs2 = x" + str(r) + ")"
    writeCovVector(desc, rs1, r, rd, rs1val, rs2val, immval, rdval, test, xlen)

def make_uimm(test, xlen):
  for r in range(xlen):
    [rs1, rs2, rd, rs1val, rs2val, immval, rdval] = randomize(test, allunique=True)
    desc = "cp_uimm (Test bit = " + str(r) + ")"
    writeCovVector(desc, rs1, rs2, rd, rs1val, rs2val, r, rdval, test, xlen)

def make_uimm5(test, xlen):
  for r in range(maxreg+1):
    [rs1, rs2, rd, rs1val, rs2val, immval, rdval] = randomize(test, allunique=True)
    desc = "cp_uimm_5 (Test bit = " + str(r) + ")"
    writeCovVector(desc, rs1, rs2, rd, rs1val, rs2val, r, rdval, test, xlen)

def make_rd_rs1(test, xlen, rng):
  for r in rng:
    [rs1, rs2, rd, rs1val, rs2val, immval, rdval] = randomize(test)
    desc = f"cmp_rd_rs1 (Test rd = rs1 = x{r})"
    writeCovVector(desc, r, rs2, r, rs1val, rs2val, immval, rdval, test, xlen)

def make_rd_rs2(test, xlen, rng):
  for r in rng:
    [rs1, rs2, rd, rs1val, rs2val, immval, rdval] = randomize(test)
    desc = "cmp_rd_rs2 (Test rd = rs2 = x" + str(r) + ")"
    writeCovVector(desc, rs1, r, r, rs1val, rs2val, immval, rdval, test, xlen)

def make_rd_rs1_rs2(test, xlen, rng):
  for r in rng:
    [rs1, rs2, rd, rs1val, rs2val, immval, rdval] = randomize(test)
    desc = "cmp_rd_rs1_rs2 (Test rd = rs1 = rs2 = x" + str(r) + ")"
    writeCovVector(desc, r, r, r, rs1val, rs2val, immval, rdval, test, xlen)

def make_rs1_rs2(test, xlen, rng):
  for r in rng:
    [rs1, rs2, rd, rs1val, rs2val, immval, rdval] = randomize(test)
    desc = "cmp_rs1_rs2 (Test rs1 = rs2 = x" + str(r) + ")"
    writeCovVector(desc, r, r, rd, rs1val, rs2val, immval, rdval, test, xlen)

def make_rs1_corners(test, xlen):
  for v in corners:
    [rs1, rs2, rd, rs1val, rs2val, immval, rdval] = randomize(test)
    desc = "cp_rs1_corners (Test source rs1 value = " + hex(v) + ")"
    if ((test in cbptype) or (test in citype)):
      writeCovVector(desc, rs1, rs2, rd, rs1val, rs2val, immval, v, test, xlen)
    else:
      writeCovVector(desc, rs1, rs2, rd, v, rs2val, immval, rdval, test, xlen)

def make_rs2_corners(test, xlen):
    for v in corners:
      [rs1, rs2, rd, rs1val, rs2val, immval, rdval] = randomize(test)
      if test in ["c.swsp", "c.sdsp"]:
        while (rs2 == 2):
          [rs1, rs2, rd, rs1val, rs2val, immval, rdval] = randomize(test)
      desc = "cp_rs2_corners (Test source rs2 value = " + hex(v) + ")"
      writeCovVector(desc, rs1, rs2, rd, rs1val, v, immval, rdval, test, xlen)

def make_rd_corners(test, xlen, corners):
  if test in c_shiftitype:
    for v in corners:
      # rs1 = all 1s, rs2 = v, others are random
      [rs1, rs2, rd, rs1val, rs2val, immval, rdval] = randomize(test)
      desc = "cp_rd_corners (Test rd value = " + hex(v) + " Shifted by 1)"
      writeCovVector(desc, rs1, rs2, rd, -1, v, 1, rdval, test, xlen)
  elif test in catype:   # Using rs1val as temp variable to pass rd value
    for v in corners:
      [rs1, rs2, rd, rs1val, rs2val, immval, rdval] = randomize(test)
      desc = "cp_rd_corners (Test rd value = " + hex(v) + ")"
      if test in ["c.or","c.addw","c.xor"]:
        rd_temp = 0
        rs2_temp = v
      elif test in ["c.and"]:
        rd_temp = -1
        rs2_temp = v
      elif test in ["c.mul"]:
        rd_temp = 1
        rs2_temp = v
      elif test in ["c.sub","c.subw"]:
        rd_temp =  v>>1
        rs2_temp = (-v)>>1
      writeCovVector(desc, rs1, rs2, rd, rd_temp, rs2_temp, 0, rdval, test, xlen)
  elif test in crtype:
    for v in corners:
      [rs1, rs2, rd, rs1val, rs2val, immval, rdval] = randomize(test)
      desc = "cp_rd_corners (Test rd value = " + hex(v) + ")"
      rs2val = -(rdval - v)
      writeCovVector(desc, rs1, rs2, rd, 0, rs2val, 0, rdval, test, xlen)
  elif (test == "c.addiw" or test == "c.addi"):
    for v in corners:
      [rs1, rs2, rd, rs1val, rs2val, immval, rdval] = randomize(test)
      desc = "cp_rd_corners (Test rd value = " + hex(v) + ")"
      immval = int(signedImm6(immval))
      rdval = v - immval
      rdval &= 0xFFFFFFFFFFFFFFFF   # This prevents -ve decimal rdval (converts -10 to 18446744073709551606)
      writeCovVector(desc, rs1, rs2, rd, rs1val, rs2val, immval, rdval, test, xlen)
  elif (test == "divw" or test == "divuw" or test=="mulw"):
    for v in corners:
      desc = "cp_rd_corners (Test rd value = " + hex(v) + ")"
      [rs1, rs2, rd, rs1val, rs2val, immval, rdval] = randomize(test)
      writeCovVector(desc, rs1, rs2, rd, v, 1, v, rdval, test, xlen)
  elif (test == "c.lui"):
    for v in corners:
      desc = "cp_rd_corners (Test rd value = " + hex(v) + ")"
      [rs1, rs2, rd, rs1val, rs2val, immval, rdval] = randomize(test)
      writeCovVector(desc, rs1, rs2, rd, v, v, v, rdval, test, xlen)
  else:
    for v in corners:
      # rs1 = 0, rs2 = v, others are random
      [rs1, rs2, rd, rs1val, rs2val, immval, rdval] = randomize(test)
      desc = "cp_rd_corners (Test rd value = " + hex(v) + ")"
      writeCovVector(desc, rs1, 0, rd, v, rs2val, 0, rdval, test, xlen)
      # rs1, rs2 = v, others are random
      [rs1, rs2, rd, rs1val, rs2val, immval, rdval] = randomize(test)
      desc = "cp_rd_corners (Test rd value = " + hex(v) + ")"
      writeCovVector(desc, rs1, rs2, rd, v, v, v, rdval, test, xlen)
      # rs1 = all 1s, rs2 = v, others are random
      [rs1, rs2, rd, rs1val, rs2val, immval, rdval] = randomize(test)
      desc = "cp_rd_corners (Test rd value = " + hex(v) + ")"
      writeCovVector(desc, rs1, rs2, rd, -1, v, -1, rdval, test, xlen)

def make_rd_corners_lui(test, xlen, corners):
  for v in corners:
    [rs1, rs2, rd, rs1val, rs2val, immval, rdval] = randomize(test)
    desc = "cp_rd_corners_lui (Test rd value = " + hex(v) + ")"
    writeCovVector(desc, rs1, rs2, rd,rs1val, rs2val, v>>12, rdval, test, xlen)

def make_cp_gpr_hazard(test, xlen, haz_class='rw'):
  if insMap[findInstype('instructions', test, insMap)].get('compressed', 0) != 0:
    print ("hazard tests for compressed instructions will require a major refactor, holding off for now")
    return

  match haz_class:
    case 'r': haztypes = ["nohaz", "raw"]
    case 'w': haztypes = ["nohaz", "waw", "war"]
    case _: haztypes = ["nohaz", "raw", "waw", "war"]

  for haz in haztypes:
    for src in range(1, 4):
      [rs1a, rs2a, rs3a, rda, rs1vala, rs2vala, rs3vala, immvala, rdvala] = randomize(test, rs3=True)
      [rs1b, rs2b, rs3b, rdb, rs1valb, rs2valb, rs3valb, immvalb, rdvalb] = randomize(test, rs3=True)
      # set up hazard
      regsA, regsB = make_unique_hazard(test, regsA=[rda, rs1a, rs2a, rs3a], haz_type=haz, regchoice=src)
      [rda, rs1a, rs2a, rs3a] = regsA
      [rdb, rs1b, rs2b, rs3b] = regsB
      desc = "cp_gpr/fpr_hazard " + haz + " test"
      writeHazardVector(desc, rs1a, rs2a, rda, rs1b, rs2b, rdb, test, immvala, immvalb, src, rs3a=rs3a, rs3b=rs3b, haz_type=haz, xlen=xlen)

def make_cr_rs1_rs2_corners(test, xlen):
  for v1 in corners:
    for v2 in corners:
      # select distinct rs1 and rs2
      [rs1, rs2, rd, rs1val, rs2val, immval, rdval] = randomize(test)
      while rs1 == rs2:
        [rs1, rs2, rd, rs1val, rs2val, immval, rdval] = randomize(test)
      desc = "cr_rs1_rs2_corners (Test source rs1 = " + hex(v1) + " rs2 = " + hex(v2) + ")"
      if (test == "c.and"):
        print(f"Running make_cr_rs1_rs2_corners for c.and with rs1 = {rs1} = {v1} rs2 = {rs2} = {v2} rd = {rd} = {rdval}")
      writeCovVector(desc, rs1, rs2, rd, v1, v2, immval, rdval, test, xlen)

def make_imm_zero(test, xlen):
  [rs1, rs2, rd, rs1val, rs2val, immval, rdval] = randomize(test)
  desc = "cp_imm_zero"
  writeCovVector(desc, rs1, rs2, rd, rs1val, rs2val, 0, rdval, test, xlen)

def make_imm_corners_jal(test, xlen): # update these test
  [rs1, rs2, rd, rs1val, rs2val, immval, rdval] = randomize(test)
  if (test == "jal"):
    minrng = 3
    maxrng = 14 # testing all 20 bits of immediate is too much code
  elif (test in ["c.jal", "c.j"]):
    f.write("\n.align 2" + " # Start at an address multiple of 4. Required for covering 2 byte jump.\n")
    minrng = 2
    maxrng = 13
  rng = range(minrng,maxrng) # Test smallest offset as special case
  lines = "\n# Testcase cp_imm_corners_jal "+str(minrng-1)+"\n"
  lines = lines + ".align " + str(maxrng) + "\n # start all tests on a multiple of the largest one\n"
  if (test == "jal"):
    lines = lines + test + " x1, 1f\n"
  else:
    lines = lines + test + " 1f\n"  # c.jal, c.j
  lines = lines + "1: \n"# alignment too small to test with signature
  if (test == "jal"):
    lines = lines + test + " x1, f"+str(minrng)+"_"+test+"\n"
  else:
    lines = lines + test + " f"+str(minrng)+"_"+test+"\n"  # c.jal, c.j
  f.write(lines)

  for r in rng:
    lines = "\n# Testcase cp_imm_corners_jal " + str(r) + "\n"
    lines = lines + ".align " + str(r-1) + "\n"
    lines = lines + "b"+ str(r-1)+"_"+test+":\n"
    if (test == "jal"):
      if (r>=6): #Can only fit signature logic if jump is greater than 32 bytes (r+1=6)
        lines = lines + f"li x{rs1}," + str(r) + "\n"
        lines = lines +  writeSIGUPD(rd) # checking if return address is correct for jal
        lines = lines +  writeSIGUPD(rs1)
        lines = lines + "jal x"+str(rd)+", f"+str(r+1)+"_"+test+" # jump to aligned address to stress immediate\n"
      else:
        lines = lines + "jal x"+str(rd)+", f"+str(r+1)+"_"+test+" # jump to aligned address to stress immediate\n"
    elif (test in ["c.jal", "c.j"]):
      if (r>=6):  #Can only fit signature logic if jump is greater than 32 bytes (r+1=6)
        lines = lines +  writeSIGUPD(1) # checking if return address is correct for c.jal
        lines = lines + f"c.li x{rs1}," + str(r) + " \n"
        lines = lines +  writeSIGUPD(rs1)
        lines = lines + test + " f"+str(r+1)+"_"+test+" # jump to aligned address to stress immediate\n"
      else:
        lines = lines + test + " f"+str(r+1)+"_"+test+" # jump to aligned address to stress immediate\n"

    if (r>=6): # comparison is 6 because it's not r+1 this time
      if (test in ["c.jal", "c.j"]):
        lines = lines + f"c.li x{rs1}, 0 \n"
        lines = lines +  writeSIGUPD(1) # checking if return address is correct for c.jal
      else:
        lines = lines + f"li x{rs1}, 0 \n"
        lines = lines +  writeSIGUPD(rd) # checking if return address is correct for jal
      lines = lines + writeSIGUPD(rs1)
    lines = lines + ".align " + str(r-1) + "\n"
    lines = lines + "f" +str(r)+"_"+test+":\n"

    if (r>=6):
      if (test in ["c.jal", "c.j"]):
        lines = lines + f"c.li x{rs1}," + str(r) + "\n"
        lines = lines +  writeSIGUPD(1) # checking if return address is correct for c.jal
      else:
        lines = lines + f"li x{rs1}," + str(r) + "\n"
        lines = lines +  writeSIGUPD(rd) # checking if return address is correct for jal
      lines = lines + writeSIGUPD(rs1)

    if (test == "jal"):
      lines = lines + "jal x"+str(rd)+", b"+str(r-1)+"_"+test+" # jump to aligned address to stress immediate\n"
      if(r>=6):
        lines = lines + f"li x{rs1}, 0 " + "\n"
        lines = lines +  writeSIGUPD(rd) # checking if return address is correct for jal
        lines = lines + writeSIGUPD(rs1)
    elif (test in ["c.jal", "c.j"]):
      if (r == 12): # temporary fix for bug in compressed branches
        if (test == "c.j"):
          lines = lines + ".half 0xB001 # backward j by -2048 to b12; GCC is not generating this compressed branch properly per https://github.com/riscv-collab/riscv-gnu-toolchain/issues/1647\n"
        else:
          lines = lines + ".half 0x3001 # backward jal by -2048 to b12; GCC is not generating this compressed branch properly per https://github.com/riscv-collab/riscv-gnu-toolchain/issues/1647\n"
          #lines = lines + test + " b"+str(r-1)+"_"+test+" # jump to aligned address to stress immediate\n"
      else:
        lines = lines + test + " b"+str(r-1)+"_"+test+" # jump to aligned address to stress immediate\n"
        if(r>=6):
          lines = lines + f"c.li x{rs1}, 0" +"\n"
          lines = lines +  writeSIGUPD(1) # checking if return address is correct for c.jal
          lines = lines + writeSIGUPD(rs1)
    f.write(lines)
  lines = ".align " + str(maxrng-1) + "\n"
  lines = "f"+str(maxrng)+"_"+test+":\n"
  f.write(lines)

def make_imm_corners_jalr(test, xlen):
  [rs1, rs2, rd, rs1val, rs2val, dummy, rdval] = randomize(test)
  for immval in corners_imm_12bit:
    if (immval == 0):
      continue
    lines = "\n# Testcase cp_imm_corners jalr " + str(immval) + " bin\n"
    lines = lines + "la x"+str(rs1)+", 1f\n" #load the address of the label '1' into x21
    lines += f"li x{rs2}, 1 " + "\n"
    if (immval == -2048):
      lines = lines + "addi x" + str(rs1) + ", x" + str(rs1) + ", 2047 # increment rs1 by 2047 \n" # ***
      lines = lines + "addi x" + str(rs1) + ", x" + str(rs1) + ", 1 # increment rs1 to bump it by a total of 2048 to compensate for -2048\n"
    else:
      lines = lines + "addi x" + str(rs1) + ", x" + str(rs1) + ", " + signedImm12(-immval) + " # sub immediate from rs1 to counter offset\n"
    lines = lines + "jalr x"+str(rd) + ", x" + str(rs1) + ", "+ signedImm12(immval) +" # jump to assigned address to stress immediate\n" # jump to the label using jalr #*** update this test
    lines += f"li x{rs2}, 0 " + "\n"
    lines = lines + "1:\n"
    lines = lines +  writeSIGUPD(rd) #checking if return addres is correct
    lines = lines +  writeSIGUPD(rs2) #checking if jump was performed
    f.write(lines)

def make_offset(test, xlen):
  # *** all of these test will need signature / self-checking
  lines = "\n# Testcase cp_offset negative bin\n"
  [rs1, rs2, rd, rs1val, rs2val, immval, rdval] = randomize(test)
  handleSignaturePointerConflict(lines, rs1, rs2, rd)

  if (test in btype):
    lines = lines + "j 2f # jump past backward branch target\n"
    lines = lines + "1: j 3f # backward branch target: jump past backward branch\n"
    lines = lines + "2:" + f"li x{rs1}, 1" + " # branch is taken \n"
    lines = lines +  test + " x0, x0, 1b # backward branch\n"
    lines = lines + f"li x{rs1}, 0" + " # branch is not taken \n"
  elif (test in jalrtype):
    lines = lines + "j 2f # jump past backward branch target\n"
    lines = lines + "1: j 3f # backward jalr target: jump past backward jalr\n"
    lines = lines + "2: la" + " x" + str(rs2) + ", 1b # backward branch\n"
    lines = lines + f"li x{rs1}, 1" + " # branch is taken\n"
    lines = lines + test + " x" + str(rs2) +  ", x" + str(rs2) + ", 0 # backward jalr\n"
    lines = lines + f"li x{rs1}, 0" + " # branch is not taken \n"
  elif (test in crtype):
    lines = lines + "j 2f # jump past backward branch target\n"
    lines = lines + "1: j 3f # backward branch target: jump past backward branch\n"
    rs1 = randomNonconflictingReg(test)
    lines = lines + "2: " + "la x" + str(rs2) + ", 1b\n"
    lines = lines + f"li x{rs1}, 1" + " # branch is taken \n"
    lines = lines + test + " x" + str(rs2) + " # backward branch\n"
    lines = lines + f"li x{rs1}, 0" + " # branch is not taken \n"
  elif (test in cjtype):
    lines = lines + "j 2f # jump past backward branch target\n"
    lines = lines + "1: j 3f # backward branch target: jump past backward branch\n"
    lines = lines + "2: " + f"li x{rs1}, 1" + " # branch is taken \n"
    lines = lines + test + " 1b" + " # backward branch\n"
    lines = lines + f"li x{rs1}, 0" + " # branch is not taken \n"
  elif (test in cbtype):
    lines = lines + "j 2f # jump past backward branch target\n"
    lines = lines + "1: j 3f # backward branch target: jump past backward branch \n"
    rs1val = 0 if test == "c.beqz" else 1  # This makes sure branch is taken for both beqz & bnez
    lines = lines + "2: " + f"li x8, {rs1val}" + f" # initialize rs1val to {rs1val}\n"
    lines = lines + "2: " + f"li x{rs1}, 1" + " # branch is taken \n"
    lines = lines + test + " x8,  1b # backward branch\n"
    lines = lines + f"li x{rs1}, 0" + " # branch is not taken \n"

  lines = lines + "3:  # done with sequence\n"
  lines = lines +  writeSIGUPD(rs1) # checking if branch was taken
  if (test in "c.jalr" ):
    lines = lines +  writeSIGUPD(1) # checking return value of c.jalr
  elif (test in jalrtype):
    lines = lines +  writeSIGUPD(rd) # checking return value of jalr

  f.write(lines)

def make_offset_lsbs(test, xlen):
  [rs1, rs2, rd, rs1val, rs2val, immval, rdval] = randomize(test)
  lines = "\n# Testcase cp_offset_lsbs\n"
  if (test in jalrtype):
    lines = lines + "la x3, jalrlsb1 # load address of label\n"
    lines = lines + f"li x{rs1}, 1" + " # branch is taken\n"
    lines = lines + "jalr x1, x3, 1 # jump to label + 1, extra plus 1 should be discarded\n"
    lines = lines + f"li x{rs1}, 0" + " # branch is not taken\n"
    lines = lines + "jalrlsb1: \n"
    lines = lines +  writeSIGUPD(rs1)
    lines = lines +  writeSIGUPD(rd) #check return value in jalr
    lines = lines + "la x3, jalrlsb2 # load address of label\n"
    lines = lines + "addi x3, x3, 3 # add 3 to address\n"
    lines = lines + f"li x{rs1}, 1" + " # branch is taken\n"
    lines = lines + "jalr x1, x3, -2 # jump to label + 1, extra plus 1 should be discarded\n"
    lines = lines + f"li x{rs1}, 0" + " # branch is not taken\n"
    lines = lines + "jalrlsb2: \n"
    lines = lines +  writeSIGUPD(rs1)
    lines = lines +  writeSIGUPD(rd) #check return value in jalr

  else: # c.jalr / c.jr
    lines = lines + "la x3, "+test+"lsb00 # load address of label\n"
    lines = lines + f"c.li x{rs1}, 1" + " # branch is taken\n"
    lines = lines + test + " x3 # jump to address with bottom two lsbs = 00\n"
    lines = lines + f"c.li x{rs1}, 0" + " # branch is not taken & used as something to jump over\n"
    lines = lines + ".align 2\n"
    lines = lines + test+"lsb00: "  + writeSIGUPD(rs1)
    if (test in "c.jalr"):
      lines = lines +  writeSIGUPD(1) #check return value in c.jalr
    lines = lines + "la x3, "+test+"lsb01 # load address of label\n"
    lines = lines + "addi x3, x3, 1 # add 1 to address\n"
    lines = lines + f"c.li x{rs1}, 1" + " # branch is taken\n"
    lines = lines + test + " x3 # jump to address with bottom two lsbs = 01\n"
    lines = lines + f"c.li x{rs1}, 0" + " # branch is not taken & used as something to jump over\n"
    lines = lines + ".align 2\n"
    lines = lines + test+"lsb01: " + writeSIGUPD(rs1)
    if (test in "c.jalr"):
      lines = lines +  writeSIGUPD(1) #check return value in c.jalr
    lines = lines + "la x3, "+test+"lsb10 # load address of label\n"
    lines = lines + "addi x3, x3, 2 # add 2 to address\n"
    lines = lines + f"c.li x{rs1}, 1" + " # branch is taken\n"
    lines = lines + test + " x3 # jump to address with bottom two lsbs = 10\n"
    lines = lines + f"c.li x{rs1}, 0" + " # branch is not taken & used as something to jump over\n"
    lines = lines + ".align 2\n"
    lines = lines + test+"lsb10: nop\n" + writeSIGUPD(rs1)
    if (test in "c.jalr"):
      lines = lines +  writeSIGUPD(1) #check return value in c.jalr
    lines = lines + "nop\n" # c.jalr does not support 2 byte jumps, so this is a noop
    lines = lines + "la x3, "+test+"lsb11 # load address of label\n"
    lines = lines + "addi x3, x3, 3 # add 3 to address\n"
    lines = lines + f"c.li x{rs1}, 1" + " # branch is taken\n"
    lines = lines + test + " x3 # jump to address with bottom two lsbs = 11\n"
    lines = lines + f"c.li x{rs1}, 0" + " # branch is not taken & used as something to jump over\\n"
    lines = lines + ".align 2\n"
    lines = lines + test+"lsb11: nop\n" + writeSIGUPD(rs1)
    if (test in "c.jalr"):
      lines = lines +  writeSIGUPD(1) #check return value in c.jalr
  f.write(lines)

def make_mem_hazard(test, xlen):
  lines = "\n# Testcase mem_hazard (no dependency)\n"
  lines = lines + "la x1, scratch\n"
  lines = lines + test + " x2, 0(x1)\n"
  f.write(lines)

def make_f_mem_hazard(test, xlen):
  lines = "\n# Testcase f_mem_hazard (no dependency)\n"
  lines = lines + "la x1, scratch\n"
  lines = lines + "fsd f2, 0(x1)\n"
  lines = lines + test + " f2, 0(x1)\n"
  f.write(lines)

def make_cp_imm_corners(test, xlen, corners_imm):
  desc = "cp_imm_corners"
  for v1 in corners_imm:
    [rs1, rs2, rd, rs1val, rs2val, immval, rdval] = randomize(test)
    writeCovVector(desc, rs1, rs2, rd, rs1val, rs2val, v1, rdval, test, xlen)

def make_cr_rs1_imm_corners(test, xlen, corners_imm):
  desc = "cr_rs1_imm_corners"
  for v1 in corners:
    for v2 in corners_imm:
      [rs1, rs2, rd, rs1val, rs2val, immval, rdval] = randomize(test)
      if ((test in cbptype) or (test in citype)):
        writeCovVector(desc, rs1, rs2, rd, rs1val, rs2val, v2, v1, test, xlen)
      else:
        writeCovVector(desc, rs1, rs2, rd, v1, rs2val, v2, rdval, test, xlen)


def make_imm_shift(test, xlen):
  desc = "cp_imm_shift"
  if test in shiftwtype:
    rng = range(1, maxreg+1)
  elif test in c_shiftitype:
    rng = range(1, xlen)
  else:
    rng = range(0, xlen)

  for shift in rng:
    [rs1, rs2, rd, rs1val, rs2val, immval, rdval] = randomize(test)
    writeCovVector(desc, rs1, rs2, rd, rs1val, rs2val, shift, rdval, test, xlen)


def make_imm_mul(test, xlen):
  desc = "cp_imm_mul"
  if test in ciwtype:
    rng = range(1,256)
  elif test in citype or test in csstype:
    if test in ["c.lwsp", "c.ldsp", "c.swsp", "c.sdsp","c.flwsp","c.fldsp"]:
      rng = range(64)
    else:
      rng = range(-32,32)
  else:
    rng = range(maxreg+1)
  for imm in rng:
    [rs1, rs2, rd, rs1val, rs2val, immval, rdval] = randomize(test)
    writeCovVector(desc, rs1, rs2, rd, rs1val, rs2val, imm, rdval, test, xlen)

def make_fd_fs1(test, xlen, frm=False):
  for r in range(maxreg+1):
    [rs1, rs2, rs3, rd, rs1val, rs2val, rs3val, immval, rdval] = randomize(test, rs3=True)
    if (test.startswith("fsgnj")): # fsgnj with fs1 = fs2 is fmv, so don't pick this
      while (rs2 == r):
        [rs1, rs2, rs3, rd, rs1val, rs2val, rs3val, immval, rdval] = randomize(test, rs3=True)
    desc = "cmp_fd_fs1 (Test fd = fs1 = f" + str(r) + ")"
    writeCovVector(desc, r, rs2, r, rs1val, rs2val, immval, rdval, test, xlen, rs3=rs3, rs3val=rs3val, frm=frm)

def make_fd_fs2(test, xlen):
  for r in range(maxreg+1):
    [rs1, rs2, rs3, rd, rs1val, rs2val, rs3val, immval, rdval] = randomize(test, rs3=True)
    if (test.startswith("fsgnj")): # fsgnj with fs1 = fs2 is fmv, so don't pick this
      while (rs1 == r):
        [rs1, rs2, rs3, rd, rs1val, rs2val, rs3val, immval, rdval] = randomize(test, rs3=True)
    desc = "cmp_fd_fs2 (Test fd = fs2 = f" + str(r) + ")"
    writeCovVector(desc, rs1, r, r, rs1val, rs2val, immval, rdval, test, xlen, rs3=rs3, rs3val=rs3val)

def make_fd_fs3(test, xlen, frm=False):
  for r in range(maxreg+1):
    [rs1, rs2, rs3, rd, rs1val, rs2val, rs3val, immval, rdval] = randomize(test, rs3=True)
    desc = "cmp_fd_fs3 (Test fd = fs3 = f" + str(r) + ")"
    writeCovVector(desc, rs1, rs2, r, rs1val, rs2val, immval, rdval, test, xlen, rs3=r, rs3val=rs3val, frm=frm)


def make_frm(test, xlen):
  [rs1, rs2, rs3, rd, rs1val, rs2val, rs3val, immval, rdval] = randomize(test, rs3=True)
  desc = "cp_frm"
# *** should sweep the rounding modes, and coverpoints should check they are hit
  writeCovVector(desc, rs1, rs2, rd, rs1val, rs2val, immval, rdval, test, xlen, rs3=rs3, rs3val=rs3, frm=True)

def make_cr_fs1_fs2_corners(test, xlen, frm = False):
  corners = fcorners
  if test[-1] == "h":
    corners = fcornersH
  if test[-1] == "d":
    corners = fcornersD
  for v1 in corners:
    for v2 in corners:
      # select distinct fs1 and fs2
      [rs1, rs2, rs3, rd, rs1val, rs2val, rs3val, immval, rdval] = randomize(test, rs3=True)
      while rs1 == rs2:
        [rs1, rs2, rs3, rd, rs1val, rs2val, rs3val, immval, rdval] = randomize(test, rs3=True)
      desc = "cr_fs1_fs2_corners (Test source fs1 = " + hex(v1) + " fs2 = " + hex(v2) + ")"
      desc = desc + "\nfsflagsi 0b00000 # clear all fflags"
      #f.write("fsflagsi 0b00000 # clear all fflags\n")
      writeCovVector(desc, rs1, rs2, rd, v1, v2, immval, rdval, test, xlen, rs3=rs3, rs3val=rs3val, frm=frm)

def make_cr_fs1_fs3_corners(test, xlen, frm = False):
  corners = fcorners
  if test[-1] == "h":
    corners = fcornersH
  if test[-1] == "d":
    corners = fcornersD
  for v1 in corners:
    for v2 in corners:
      # select distinct fs1 and fs3
      [rs1, rs2, rs3, rd, rs1val, rs2val, rs3val, immval, rdval] = randomize(test, rs3=True)
      desc = "cr_fs1_fs3_corners (Test source fs1 = " + hex(v1) + " fs3 = " + hex(v2) + ")"
      writeCovVector(desc, rs1, rs2, rd, v1, rs2val, immval, rdval, test, xlen, rs3=rs3, rs3val=v2, frm=frm)

def make_fs1_corners(test, xlen, fcorners, frm = False):
  for v in fcorners:
    [rs1, rs2, rs3, rd, rs1val, rs2val, rs3val, immval, rdval] = randomize(test, rs3=True)
    while rs2 == rs1:
      [rs1, rs2, rs3, rd, rs1val, rs2val, rs3val, immval, rdval] = randomize(test, rs3=True)
    desc = "cp_fs1_corners (Test source fs1 value = " + hex(v) + ")"
    if frm:
      desc = "cr_fs1_corners_frm (Test source fs1 value = " + hex(v) + ")"
    if NaNBox_tests:
      desc = f"Improper NaNBoxed argument test (Value {hex(v)} in f{rs1})"
    desc = desc + "\nfsflagsi 0b00000 # clear all fflags"
    #f.write("fsflagsi 0b00000 # clear all fflags\n")
    writeCovVector(desc, rs1, rs2, rd, v, rs2val, immval, rdval, test, xlen, rs3=rs3, rs3val=rs3val, frm = frm)

def make_fs2_corners(test, xlen, fcorners):
  for v in fcorners:
    [rs1, rs2, rs3, rd, rs1val, rs2val, rs3val, immval, rdval] = randomize(test, rs3=True)
    while rs2 == rs1:
      [rs1, rs2, rs3, rd, rs1val, rs2val, rs3val, immval, rdval] = randomize(test, rs3=True)
    desc = "cp_fs2_corners (Test source fs2 value = " + hex(v) + ")"
    writeCovVector(desc, rs1, rs2, rd, rs1val, v, immval, rdval, test, xlen, rs3=rs3, rs3val=rs3val)

def make_fs3_corners(test, xlen, fcorners):
  for v in fcorners:
    [rs1, rs2, rs3, rd, rs1val, rs2val, rs3val, immval, rdval] = randomize(test, rs3=True)
    desc = "cp_fs3_corners (Test source fs3 value = " + hex(v) + ")"
    writeCovVector(desc, rs1, rs2, rd, rs1val, rs2val, immval, rdval, test, xlen, rs3=rs3, rs3val=v)

def make_imm5_corners(test, xlen):
  for v in range(maxreg+1):
    [rs1, rs2, rs3, rd, rs1val, rs2val, rs3val, immval, rdval] = randomize(test, rs3=True)
    desc = "cp_imm5_corners (Test imm value = " + hex(v) + ")"
    writeCovVector(desc, rs1, rs2, rd, rs1val, rs2val, v, rdval, test, xlen, rs3=rs3, rs3val=rs3val)

def make_bs(test, xlen):
  for bs in range(4):
    [rs1, rs2, rd, rs1val, rs2val, immval, rdval] = randomize(test)
    desc = f"cp_bs = {bs}"
    writeCovVector(desc, rs1, rs2, rd, rs1val, rs2val, bs, rdval, test, xlen)

def make_rnum(test, xlen):
  for rnum in range(11):
    [rs1, rs2, rd, rs1val, rs2val, immval, rdval] = randomize(test)
    desc = f"cp_rnum = {rnum}"
    writeCovVector(desc, rs1, rs2, rd, rs1val, rs2val, rnum, rdval, test, xlen)

def make_sbox(test, xlen):
  for sbox in range(256):
    # repeat sbox value in each byte
    if (xlen == 32):
      s = sbox | sbox << 8 | sbox << 16 | sbox << 24;
    elif (xlen == 64):
      s = sbox | sbox << 8 | sbox << 16 | sbox << 24 | sbox << 32 | sbox << 40 | sbox << 48 | sbox << 56;
    [rs1, rs2, rd, rs1val, rs2val, immval, rdval] = randomize(test)
    desc = f"cp_sbox = {sbox}"
    writeCovVector(desc, rs1, rs2, rd, s, s, immval, rdval, test, xlen)

def make_nanbox(test, xlen):
  [rs1, rs2, rs3, rd, rs1val, rs2val, rs3val, immval, rdval] = randomize(test, rs3=True)
  desc = "Random test for cp_NaNBox "
  writeCovVector(desc, rs1, rs2, rd, rs1val, rs2val, immval, rdval, test, xlen, rs3=rs3, rs3val=rs3val)

def make_custom(test, xlen):
    insertTemplate(f"{test}.S")

def insertTest(test):
  f.write(f"\n# Stub for {test}")


# Python randomizes hashes, while we are trying to have a repeatable hash for repeatable test cases. This function gives a simple hash as a random seed.
def myhash(s):
  h = 0
  for c in s:
    h = (h * 31 + ord(c)) & 0xFFFFFFFF
  return h


def write_tests(coverpoints, test, xlen=None, vlen=None, sew=None, vlmax=None, vl=1, lmul=1):
  global NaNBox_tests
  for coverpoint in coverpoints:
    # produce a deterministic seed for repeatable random numbers distinct for each instruction and coverpoint
    testname = test + coverpoint
    hashval = myhash(testname)
    # hashval = hash(testname) # doesn't work because of Python hash randomization
    seed(hashval)
    #seed(hash(test + coverpoint))
    if (coverpoint == "cp_asm_count"):
      if (test == "c.nop" or test == "fence"):   # Writing cp_asm_count for 'c.nop' only
        f.write("\n# Testcase cp_asm_count\n"+test+"\n")
    elif (coverpoint == "cp_rd"):
      make_rd(test, xlen, range(maxreg+1))
    elif(coverpoint == "cp_rd_nx0" or coverpoint == "cp_rd_nx2"):
      make_rd(test, xlen, range(1,maxreg+1))
    elif (coverpoint == "cp_rdp"):
      make_rd(test, xlen, range(8, 16))
    elif (coverpoint == "cp_rs1p"):
      make_rs1(test, xlen, range(8, 16))
    elif (coverpoint == "cp_rs2p"):
      make_rs2(test, xlen, range(8, 16))
    elif (coverpoint == "cp_fd"):
      make_fd(test, xlen, range(maxreg+1))
    elif (coverpoint == "cp_fdp"):
      make_fd(test, xlen, range(8, 16))
    elif (coverpoint == "cp_fs1"):
      make_fs1(test, xlen, range(maxreg+1))
    elif (coverpoint == "cp_fs1p"):
      make_fs1(test, xlen, range(8, 16))
    elif (coverpoint == "cp_fs2"):
      make_fs2(test, xlen, range(maxreg+1))
    elif (coverpoint == "cp_fs3"):
      make_fs3(test, xlen, range(maxreg+1))
    elif (coverpoint == "cp_fs2p"):
      make_fs2(test, xlen, range(8, 16))
    elif (coverpoint == "cp_fs1_corners"):
      make_fs1_corners(test, xlen, fcorners)
    elif (coverpoint == "cp_fs2_corners"):
      make_fs2_corners(test, xlen, fcorners)
    elif (coverpoint == "cp_fs3_corners"):
      make_fs3_corners(test, xlen, fcorners)
    elif (coverpoint == "cp_fs1_corners_D"):
      make_fs1_corners(test, xlen, fcornersD)
    elif (coverpoint == "cp_fs2_corners_D"):
      make_fs2_corners(test, xlen, fcornersD)
    elif (coverpoint == "cp_fs3_corners_D"):
      make_fs3_corners(test, xlen, fcornersD)
    elif (coverpoint == "cp_fs1_corners_H"):
      make_fs1_corners(test, xlen, fcornersH)
    elif (coverpoint == "cp_fs2_corners_H"):
      make_fs2_corners(test, xlen, fcornersH)
    elif (coverpoint == "cp_fs3_corners_H"):
      make_fs3_corners(test, xlen, fcornersH)
    # elif (coverpoint == "cp_fs1_corners_Q"):
    #   make_fs1_corners(test, xlen, fcornersQ)
    # elif (coverpoint == "cp_fs2_corners_Q"):
    #   make_fs2_corners(test, xlen, fcornersQ)
    # elif (coverpoint == "cp_fs3_corners_Q"):
    #   make_fs3_corners(test, xlen, fcornersQ)
    elif (coverpoint == "cp_rs1"):
      make_rs1(test, xlen, range(maxreg+1))
    elif (coverpoint == "cp_rs1_nx0"):
      make_rs1(test, xlen, range(1,maxreg+1))
    elif (coverpoint == "cp_rs2"):
      make_rs2(test, xlen, range(maxreg+1))
    elif (coverpoint == "cp_rs2_nx0"):
      make_rs2(test, xlen, range(1,maxreg+1))
    elif (coverpoint == "cp_uimm"):
      make_uimm(test, xlen)
    elif (coverpoint == "cp_uimm_5"):
      make_uimm5(test, xlen)
    elif (coverpoint == "cmp_rd_rs1"):
      make_rd_rs1(test, xlen, range(maxreg+1))
    elif (coverpoint == "cmp_rd_rs1_nx0"):
      make_rd_rs1(test, xlen, range(1,maxreg+1))
    elif (coverpoint == "cmp_rd_rs1_c"):
      make_rd_rs1(test, xlen, range(8, 16))
    elif (coverpoint == "cmp_rd_rs2"):
      make_rd_rs2(test, xlen, range(maxreg+1))
    elif (coverpoint == "cmp_rd_rs2_nx0"):
      make_rd_rs2(test, xlen, range(1,maxreg+1))
    elif (coverpoint == "cmp_rd_rs2_c"):
      make_rd_rs2(test, xlen, range(8, 16))
    elif (coverpoint == "cmp_rd_rs1_rs2"):
      make_rd_rs1_rs2(test, xlen, range(maxreg+1))
    elif (coverpoint == "cmp_rd_rs1_rs2_nx0"):
      make_rd_rs1_rs2(test, xlen, range(1,maxreg+1))
    elif (coverpoint == "cmp_rs1_rs2"):
      make_rs1_rs2(test, xlen, range(maxreg+1))
    elif (coverpoint == "cmp_rs1_rs2_nx0"):
      make_rs1_rs2(test, xlen, range(1,maxreg+1))
    elif (coverpoint == "cmp_rs1_rs2_c"):
      make_rs1_rs2(test, xlen, range(8,16))
    elif (coverpoint == "cp_rs1_corners"):
      make_rs1_corners(test, xlen)
    elif (coverpoint == "cp_rs2_corners"):
      make_rs2_corners(test, xlen)
    elif (coverpoint == "cp_rd_corners_slli"):
      if (xlen == 32):
        make_rd_corners(test, xlen, c_slli_32_corners)
      else:
        make_rd_corners(test, xlen, c_slli_64_corners)
    elif (coverpoint == "cp_rd_corners_srli"):
      if (xlen == 32):
        make_rd_corners(test, xlen, c_srli_32_corners)
      else:
        make_rd_corners(test, xlen, c_srli_64_corners)
    elif (coverpoint == "cp_rd_corners_srai"):
      if (xlen == 32):
        make_rd_corners(test, xlen, c_srai_32_corners)
      else:
        make_rd_corners(test, xlen, c_srai_64_corners)
    elif (coverpoint == "cp_rd_corners"):
      make_rd_corners(test, xlen, corners)
    elif (coverpoint == "cp_rd_corners_clui"):
      make_rd_corners(test, xlen, corners_6bit)
    elif (coverpoint == "cp_rd_corners_lw" or coverpoint == "cp_rd_corners_lwu"):
      make_rd_corners(test, xlen, corners_32bit)
    elif (coverpoint == "cp_rd_corners_lh" or coverpoint == "cp_rd_corners_lhu"):
      make_rd_corners(test, xlen, corners_16bit)           # Make rd corners for lh and lhu for both RV32I & RV64I
    elif (coverpoint == "cp_rd_corners_lb" or coverpoint == "cp_rd_corners_lbu"):
      make_rd_corners(test, xlen, corners_8bits)            # Make rd corners for lb and lbu for both RV32I & RV64I
    elif (coverpoint == "cp_rd_corners_6bit"):
      make_rd_corners(test, xlen, corners_6bit)
    elif (coverpoint == "cp_rd_corners_32bit"):
      make_rd_corners(test, xlen, corners_32bit)
    elif (coverpoint == "cp_rd_corners_lui"):
      make_rd_corners_lui(test, xlen, corners_20bit)
    elif (coverpoint == "cmp_rd_rs1_eqval"):
      pass # already covered by cr_rs1_rs2_corners
    elif (coverpoint == "cmp_rd_rs2_eqval"):
      pass # already covered by cr_rs1_rs2_corners
    elif (coverpoint == "cp_rd_sign"):
      pass # already covered by rd_corners
    elif (coverpoint == "cr_rs1_rs2_corners"):
      make_cr_rs1_rs2_corners(test, xlen)
    elif (coverpoint == "cp_imm_corners"):
      if (test == "jalr"):
          make_imm_corners_jalr(test, xlen)
      else:
        make_cp_imm_corners(test, xlen, corners_imm_12bit)
    elif (coverpoint == "cp_imm_corners_20bit"):
      make_cp_imm_corners(test, xlen, corners_imm_20bit)
    elif (coverpoint == "cp_imm_corners_6bit"):
      make_cp_imm_corners(test, xlen, corners_imm_6bit)
    elif (coverpoint == "cp_imm_corners_c"):
      pass # handled by cr_rs1_imm_corners
      # make_cp_imm_corners(test, xlen, corners_imm_c)
    elif (coverpoint == "cp_imm_corners_jal"):
      make_imm_corners_jal(test, xlen)
    elif (coverpoint == "cp_imm_corners_c_jal"):
        make_imm_corners_jal(test,xlen)
    elif (coverpoint == "cr_rs1_imm_corners"):
      make_cr_rs1_imm_corners(test, xlen, corners_imm_12bit)
    elif (coverpoint == "cr_rs1_imm_corners_6bit"):
      make_cr_rs1_imm_corners(test, xlen, corners_imm_6bit)
    elif (coverpoint == "cr_rs1_imm_corners_6bit_n0"):
      make_cr_rs1_imm_corners(test, xlen, corners_imm_6bit[1:]) # exclude imm=0
    elif (coverpoint == "cp_imm_corners_6bit_n0"):
      pass # only used for cross product
    elif (coverpoint == "cr_rs1_imm_corners_c"):
      make_cr_rs1_imm_corners(test, xlen, corners_imm_c)
    elif (coverpoint == "cr_rs1_rs2"):
      pass # already covered by cr_rs1_rs2_corners
    elif (coverpoint[:13] == "cp_gpr_hazard" or coverpoint[:13] == "cp_fpr_hazard"):
      haz_class = coverpoint.split('_')[-1] # get the suffix if there is one
      if haz_class == "hazard": # will only happen if there was no suffix, meaning do both reads and writes
        haz_class = 'rw'
      make_cp_gpr_hazard(test, xlen, haz_class)
    elif (coverpoint == "cp_fclass"):
      pass
    elif (coverpoint == "cp_imm_sign"):
      make_imm_zero(test, xlen)
    elif (coverpoint == "cp_imm_sign_clui"):
      pass
    elif (coverpoint == "cp_rd_corners_sraiw"):
      make_rd_corners(test,xlen,corners_sraiw)
    elif (coverpoint == "cp_mem_hazard"):
      make_mem_hazard(test, xlen)
    elif (coverpoint == "cp_f_mem_hazard"):
      make_f_mem_hazard(test, xlen)
    elif (coverpoint == "cp_imm_zero"):
      make_imm_zero(test, xlen)
    elif (coverpoint == "cp_mem_unaligned"):
      pass # seems this should be part of privileged tests
    elif (coverpoint == "cp_offset"):
      make_offset(test, xlen)
    elif (coverpoint == "cp_offset_lsbs"):
      make_offset_lsbs(test, xlen)
    elif (coverpoint == "cr_nord_rs1_rs2"):
      pass #TODO (not if crosses are not needed)
    elif (coverpoint == "cp_imm_shift" or coverpoint == "cp_imm_shift_c" or coverpoint == "cp_imm_shift_w"):
      make_imm_shift(test, xlen)
    elif coverpoint in ["cp_imm_mul","cp_imm_mul_8","cp_imm_mul_addi4spn","cp_imm_mul_addi16sp","cp_imm_mul_4sp","cp_imm_mul_8sp"]:
      make_imm_mul(test, xlen)
    elif (coverpoint == "cp_rd_boolean"):
      pass # covered by other generators
    elif (coverpoint == "cmp_fd_fs1"):
      make_fd_fs1(test, xlen)
    elif (coverpoint == "cmp_fd_fs2"):
      make_fd_fs2(test, xlen)
    elif (coverpoint == "cmp_fd_fs3"):
      make_fd_fs3(test, xlen)
    # elif (coverpoint == "cp_fs1_corners"):
    #   make_fs1_corners(test, xlen)
    # elif (coverpoint == "cp_fs2_corners"):
    #   make_fs2_corners(test, xlen)
    elif (coverpoint in ["cr_fs1_fs2_corners", "cr_fs1_fs2_corners_H", "cr_fs1_fs2_corners_D"]):
      make_cr_fs1_fs2_corners(test, xlen)
    elif (coverpoint in ["cr_fs1_fs2_corners_frm", "cr_fs1_fs2_corners_frm_H", "cr_fs1_fs2_corners_frm_D"]):
      make_cr_fs1_fs2_corners(test, xlen, frm = True)
    elif (coverpoint in ["cr_fs1_fs2_corners_frm4", "cr_fs1_fs2_corners_frm4_H", "cr_fs1_fs2_corners_frm4_D"]):
      make_cr_fs1_fs2_corners(test, xlen, frm = True)
    elif (coverpoint in ["cr_fs1_fs3_corners_frm", "cr_fs1_fs3_corners_frm_H", "cr_fs1_fs3_corners_frm_D"]):
      make_cr_fs1_fs3_corners(test, xlen, frm = True)
    elif (coverpoint in ["cr_fs1_fs3_corners_frm4", "cr_fs1_fs3_corners_frm4_H", "cr_fs1_fs3_corners_frm4_D"]):
      make_cr_fs1_fs3_corners(test, xlen, frm = True)
    elif (coverpoint in ["cp_frm_2", "cp_frm_3", "cp_frm_4"]):
      make_frm(test, xlen)
    elif (coverpoint == "cr_fs1_corners_frm"):
      make_fs1_corners(test, xlen, fcorners, frm=True)
    elif (coverpoint == "cr_fs1_corners_frm_D"):
      make_fs1_corners(test, xlen, fcornersD, frm=True)
    elif (coverpoint == "cr_fs1_corners_frm_H"):
      make_fs1_corners(test, xlen, fcornersH, frm=True)
    elif (coverpoint.startswith("cp_csr_fflags")):
      pass # doesn't require designated tests
    elif (coverpoint == "cp_csr_frm"):
      pass # already covered by cp_frm tests
    elif (coverpoint.startswith("cp_NaNBox")):
      make_nanbox(test, xlen)
    elif (coverpoint == "cp_rs1_fli"):
      make_rs1(test, xlen, range(maxreg+1), fli=True)
    elif (coverpoint == "cp_fs1_badNB_D_S"):
      NaNBox_tests = "D"
      make_fs1_corners(test, xlen, badNB_corners_D_S)
      NaNBox_tests = False
    elif (coverpoint == "cp_fs2_badNB_D_S"):
      NaNBox_tests = "D"
      make_fs2_corners(test, xlen, badNB_corners_D_S)
      NaNBox_tests = False
    elif (coverpoint == "cp_fs3_badNB_D_S"):
      NaNBox_tests = "D"
      make_fs3_corners(test, xlen, badNB_corners_D_S)
      NaNBox_tests = False
    elif (coverpoint == "cp_fs1_badNB_D_H"):
      NaNBox_tests = "D"
      make_fs1_corners(test, xlen, badNB_corners_D_H)
      NaNBox_tests = False
    elif (coverpoint == "cp_fs2_badNB_D_H"):
      NaNBox_tests = "D"
      make_fs2_corners(test, xlen, badNB_corners_D_H)
      NaNBox_tests = False
    elif (coverpoint == "cp_fs3_badNB_D_H"):
      NaNBox_tests = "D"
      make_fs3_corners(test, xlen, badNB_corners_D_H)
      NaNBox_tests = False
    elif (coverpoint == "cp_fs1_badNB_S_H"):
      NaNBox_tests = "S"
      make_fs1_corners(test, xlen, badNB_corners_S_H)
      NaNBox_tests = False
    elif (coverpoint == "cp_fs2_badNB_S_H"):
      NaNBox_tests = "S"
      make_fs2_corners(test, xlen, badNB_corners_S_H)
      NaNBox_tests = False
    elif (coverpoint == "cp_fs3_badNB_S_H"):
      NaNBox_tests = "S"
      make_fs3_corners(test, xlen, badNB_corners_S_H)
      NaNBox_tests = False
    elif (coverpoint == "cp_imm5_corners"):
      make_imm5_corners(test, xlen)
    elif (coverpoint == "cp_bs"):
      make_bs(test, xlen)
    elif (coverpoint == "cp_rnum"):
      make_rnum(test, xlen)
    elif (coverpoint == "cp_sbox"):
      make_sbox(test, xlen)
    elif (coverpoint in ["cp_sc", "cp_prev_lr", "cp_prev_sc", "cp_custom_sc_after_sc", "cp_custom_sc_after_store",
                         "cp_custom_sc_after_load", "cp_sc_fail", "cp_address_difference", "cp_custom_sc_lrsc",
                         "cp_custom_sc_addresses", "cp_custom_rd_corners"]):
      pass # Zalrsc coverpoints handled custom
    elif (coverpoint in ["cp_custom_aqrl", "cp_custom_fencei"]):
      make_custom(test, xlen)
<<<<<<< HEAD
    elif (coverpoint == "cp_vd"):
      make_vd(test, sew, vl, range(maxreg+1))
    elif (coverpoint == "cp_vd_nv0"):
      make_vd(test, sew, vl, range(1,maxreg+1))
    elif (coverpoint == "cp_vd_widen"):
      make_vd(test, sew, vl, range(0,maxreg,2*lmul))
    elif (coverpoint == "cp_vs2"):
      make_vs2(test, sew, vl, range(maxreg+1))
    elif (coverpoint == "cp_vs2_widen"):
      make_vs2(test, sew, vl, range(0,maxreg,2*lmul))
    elif (coverpoint == "cp_vs1"):
      make_vs1(test, sew, vl, range(maxreg+1))
    elif (coverpoint == "cmp_vd_vs2"):
      make_vd_vs2(test, sew, vl, range(maxreg+1))
    elif (coverpoint == "cmp_vd_vs2_nv0"):
      make_vd_vs2(test, sew, vl, range(1,maxreg+1))
    elif (coverpoint == "cmp_vd_vs2_widen"):
      make_vd_vs2(test, sew, vl, range(0,maxreg,2*lmul))
    elif (coverpoint == "cmp_vd_vs1"):
      make_vd_vs1(test, sew, vl, range(maxreg+1))
    elif (coverpoint == "cmp_vd_vs1_nv0"):
      make_vd_vs1(test, sew, vl, range(1,maxreg+1))
    elif (coverpoint == "cmp_vs1_vs2"):
      make_vs1_vs2(test, sew, vl, range(maxreg+1))
    elif (coverpoint == "cmp_vs1_vs2_nv0"):
      make_vs1_vs2(test, sew, vl, range(1,maxreg+1))
    elif (coverpoint == "cmp_vd_vs1_vs2"):
      make_vd_vs1_vs2(test, sew, vl, range(maxreg+1))
    elif (coverpoint == "cmp_vd_vs1_vs2_nv0"):
      make_vd_vs1_vs2(test, sew, vl, range(1,maxreg+1))
    elif (coverpoint == "cp_vm"):
      make_vm(test, vlen, sew, range(1,maxreg+1))
    elif (coverpoint == "cp_vl"):
      make_vl(test, vlen, sew, range(1,maxreg+1))
    elif (coverpoint == "cp_vtype"):
      make_vtype(test, vlen, sew, range(1,maxreg+1))
    elif (coverpoint == "cp_vs1_corners"):
      make_vs1_corners(test, sew, vl, range(1,maxreg+1))
    elif (coverpoint == "cp_vs2_corners"):
      make_vs2_corners(test, sew, vl, range(1,maxreg+1))
    elif (coverpoint in ["cp_align_byte", "cp_align_word", "cp_align_hword"]):
=======
    elif (coverpoint == "cp_align_byte", "cp_align_word", "cp_align_hword"):
>>>>>>> 799b4151
      make_custom(test, xlen)
    else:
      print("Warning: " + coverpoint + " not implemented yet for " + test)


def getcovergroups(coverdefdir, coverfiles, xlen):
  coverpoints = {}
  curinstr = ""
  mode = "both"
  ingroup = False
  for coverfile in coverfiles:
    coverfile = coverdefdir + "/" + coverfile + "_coverage.svh"
    f = open(coverfile, "r")
    for line in f:
      if (re.search("covergroup .* with", line)):
        ingroup = True
      if (re.search("endgroup", line)):
        ingroup = False
      if ((not ingroup) and re.search('`ifdef XLEN32', line)):
        mode = 32
      if ((not ingroup) and re.search('`ifdef XLEN64', line)):
        mode = 64
      # only look for coverpoints if we are of the proper xlen
      #print("mode: " + str(mode) + " xlen: " + str(xlen) + " " + line)
      if (mode == "both" or mode == xlen):
        m = re.search(r'covergroup.*?_(.*?)_cg', line)
        if (m):
          curinstr = m.group(1).replace("_", ".")
          # print(f'instr is: {curinstr}')
          coverpoints[curinstr] = []
        m = re.search(r"\s*(\S+) :", line)
        if (m):
          # print(f'coverpoint: {m.group(1)}')
          coverpoints[curinstr].append(m.group(1))
    f.close()
    return coverpoints

def getExtensions():
  extensions = []
  path = ARCH_VERIF+"/fcov/unpriv"
  for (dirpath, dirnames, filenames) in os.walk(path):
    for filename in filenames:
      m = re.search("(.*)_coverage.svh", filename)
      if (m != None):
        ext = m.group(1)
        if 'V' not in ext and 'v' not in ext:
          extensions.append(ext)
  return extensions

#
# main body
#
# change these to suite your tests
ARCH_VERIF = os.path.abspath(os.path.join(os.path.dirname(sys.argv[0]), ".."))
rtype = ["add", "sub", "sll", "slt", "sltu", "xor", "srl", "sra", "or", "and",
        "addw", "subw", "sllw", "srlw", "sraw",
        "mul", "mulh", "mulhsu", "mulhu", "div", "divu", "rem", "remu",
        "mulw", "divw", "divuw", "remw", "remuw",
        "czero.eqz", "czero.nez",
        "sh1add", "sh2add", "sh3add",
        "sh1add.uw", "sh2add.uw", "sh3add.uw", "add.uw",
        "min", "minu", "max", "maxu", "orn", "andn", "xnor", "rol", "ror",
        "rolw", "rorw",
        "clmul", "clmulh", "clmulr",
        "bclr", "binv", "bset", "bext",
        "pack", "packh", "packw",
        "xperm4", "xperm8",
        "aes64es", "aes64esm", "aes64ds", "aes64dsm", "aes64ks2",
        "sha512sig0h", "sha512sig0l", "sha512sig1h", "sha512sig1l", "sha512sum0r", "sha512sum1r"]

i1type=["orc.b", "zext.h", "clz", "cpop", "ctz", "sext.b", "sext.h", "rev8",
        "clzw", "cpopw", "ctzw",
        "brev8", "zip", "unzip",
        "aes64im",
        "sha256sig0", "sha256sig1", "sha256sum0", "sha256sum1",
        "sha512sig0", "sha512sig1", "sha512sum0", "sha512sum1"]
rbtype = ["aes32dsi", "aes32dsmi", "aes32esi", "aes32esmi"]
irtype = ["aes64ks1i"]
lrtype = ["lr.w", "lr.d"]
sctype = ["sc.w", "sc.d"]
amotype = ["amoswap.w", "amoadd.w", "amoand.w", "amoor.w", "amoxor.w", "amomin.w", "amomax.w", "amominu.w", "amomaxu.w",
           "amoswap.d", "amoadd.d", "amoand.d", "amoor.d", "amoxor.d", "amomin.d", "amomax.d", "amominu.d", "amomaxu.d"]

loaditype = ["lb", "lh", "lw", "ld", "lbu", "lhu", "lwu"]
shiftitype = ["slli", "srli", "srai"]
shiftiwtype = ["slliw", "srliw", "sraiw"]
itype = ["addi", "slti", "sltiu", "xori", "ori", "andi", "addiw"]
ibtype = ["slli.uw","bclri","binvi","bseti","bexti","rori"]
ibwtype = ["roriw"]
stype = ["sb", "sh", "sw", "sd"]
btype = ["beq", "bne", "blt", "bge", "bltu", "bgeu"]
jtype = ["jal"]
jalrtype = ["jalr"]
utype = ["lui", "auipc"]
fltype = ["flw",
          "flh",
          "fld"]
fstype = ["fsw",
          "fsh",
          "fsd"]
F2Xtype = ["fcvt.w.s", "fcvt.wu.s", "fmv.x.w", "fcvt.l.s", "fcvt.lu.s",
            "fcvt.w.h", "fcvt.wu.h", "fmv.x.h", "fcvt.l.h", "fcvt.lu.h",
            "fcvt.w.d", "fcvt.wu.d", "fmv.x.d", "fcvt.l.d", "fcvt.lu.d", "fmvh.x.d", "fcvtmod.w.d"]
fr4type = ["fmadd.s", "fmsub.s", "fnmadd.s", "fnmsub.s",
            "fmadd.h", "fmsub.h", "fnmadd.h", "fnmsub.h",
            "fmadd.d", "fmsub.d", "fnmadd.d", "fnmsub.d"]
frtype = ["fadd.s", "fsub.s", "fmul.s", "fdiv.s", "fsgnj.s", "fsgnjn.s", "fsgnjx.s", "fmax.s", "fmin.s", "fminm.s", "fmaxm.s",
          "fadd.h", "fsub.h", "fmul.h", "fdiv.h", "fsgnj.h", "fsgnjn.h", "fsgnjx.h", "fmax.h", "fmin.h", "fminm.h", "fmaxm.h",
          "fadd.d", "fsub.d", "fmul.d", "fdiv.d", "fsgnj.d", "fsgnjn.d", "fsgnjx.d", "fmax.d", "fmin.d", "fminm.d", "fmaxm.d",]
fitype = ["fsqrt.s", "fround.s", "froundnx.s",
          "fsqrt.h", "fround.h", "froundnx.h",
          "fsqrt.d", "fround.d", "froundnx.d",
          "fcvt.s.h", "fcvt.h.s",
          "fcvt.s.d", "fcvt.d.s",
          "fcvt.d.h", "fcvt.h.d"]
fixtype = ["fclass.s",
            "fclass.h",
            "fclass.d"]
X2Ftype = ["fcvt.s.w", "fcvt.s.wu", "fmv.w.x", "fcvt.s.l", "fcvt.s.lu",
            "fcvt.h.w", "fcvt.h.wu", "fmv.h.x", "fcvt.h.l", "fcvt.h.lu",
            "fcvt.d.w", "fcvt.d.wu", "fmv.d.x", "fcvt.d.l", "fcvt.d.lu"]
PX2Ftype = ["fmvp.d.x"] # pair of integer registers to a single fp register
fcomptype = ["feq.s", "flt.s", "fle.s", "fltq.s", "fleq.s",
              "feq.h", "flt.h", "fle.h", "fltq.h", "fleq.h",
              "feq.d", "flt.d", "fle.d", "fltq.d", "fleq.d",]
fTOrtype  = ["feq.s", "feq.h", "feq.d", "flt.s", "flt.h", "flt.d", "fle.s", "fle.h", "fle.d",
             "fltq.s", "fltq.h", "fltq.d", "fleq.s", "fleq.h", "fleq.d", "fclass.s", "fclass.h", "fclass.d",
              "fltq.s", "fltq.h", "fltq.d", "fleq.s", "fleq.h", "fleq.d",
              "fmvp.x.q", "fcvtmod.w.d"]
fTOrtype += F2Xtype # *All* floating point instructions that return to xregisters (rd)
citype = ["c.nop", "c.lui", "c.li", "c.addi", "c.addi16sp", "c.addiw","c.lwsp","c.ldsp","c.flwsp","c.fldsp"]
c_shiftitype = ["c.slli","c.srli","c.srai"]
cltype = ["c.lw","c.ld","c.flw","c.fld"]
cstype = ["c.sw","c.sd","c.fsw","c.fsd"]
csstype = ["c.sdsp","c.swsp","c.fswsp","c.fsdsp"]
crtype = ["c.add", "c.mv", "c.jalr", "c.jr"]
ciwtype = ["c.addi4spn"]
cjtype = ["c.j","c.jal"]
catype = ["c.sub","c.or","c.and","c.xor","c.subw","c.addw","c.mul"]
cbptype = ["c.andi"]
cbtype = ["c.beqz", "c.bnez"]
shiftwtype = ["sraiw", "srliw"]
csbtype = ["c.sb"]
cshtype = ["c.sh"]
clhtype = ["c.lh","c.lhu"]
clbtype = ["c.lbu"]
cutype = ["c.not","c.zext.b","c.zext.h","c.zext.w","c.sext.b","c.sext.h"]
zcftype = ["c.flw", "c.fsw","c.flwsp","c.fswsp"] # Zcf instructions
zcdtype = ["c.fld", "c.fsd","c.fsdsp","c.fldsp"]
flitype = ["fli.s", "fli.h", "fli.d"] # technically FI type but with a strange "immediate" encoding, need special cases
csrtype = ["csrrw", "csrrs", "csrrc"]
csritype = ["csrrwi", "csrrsi", "csrrci"]

floattypes = frtype + fstype + fltype + fcomptype + F2Xtype + fr4type + fitype + fixtype + X2Ftype + zcftype + flitype + PX2Ftype + zcdtype #TODO: these types aren't necessary anymore, Hamza remove them

global hazardLabel
hazardLabel = 1


insMap = {
  # 'loadstore': whether a function is a load or store, leave empty for neither
  # 'compressed': 3 levels, which are 0 for uncompressed (implicit value), 1 for compressed instruction,
  #   2 for compressed instruction with 3-bit register fields
  # 'implicitxreg': which reads and writes don't appear in the instruction fields but still occur
  #   once the instruction is expanded
  'rtype' : {'instructions' : rtype, 'regconfig' : 'xxx_'},
  'i1type' : {'instructions' : i1type, 'regconfig' : 'xx__'},
  'rbtype' : {'instructions' : rbtype, 'regconfig' : 'xxx_'},
  'irtype' : {'instructions' : irtype, 'regconfig' : 'xx__'},
  'lrtype' : {'instructions' : lrtype, 'regconfig' : 'xx__'},
  'sctype' : {'instructions' : sctype, 'regconfig' : 'xxx_'},
  'amotype' : {'instructions' : amotype, 'regconfig' : 'xxx_'},
  'loaditype' : {'instructions' : loaditype, 'regconfig' : 'xxi_', 'loadstore' : 'load'},
  'shiftiwtype' : {'instructions' : shiftiwtype, 'regconfig' : 'xxi_'},
  'shiftitype' : {'instructions' : shiftitype, 'regconfig' : 'xxi_'},
  'itype' : {'instructions' : itype, 'regconfig' : 'xxi_'},
  'ibtype' : {'instructions' : ibtype, 'regconfig' : 'xxi_'},
  'ibwtype' : {'instructions' : ibwtype, 'regconfig' : 'xxi_'},
  'stype' : {'instructions' : stype, 'regconfig' : '_xx_', 'loadstore' : 'store'},
  'btype' : {'instructions' : btype, 'regconfig' : '_xxl'},
  'jtype' : {'instructions' : jtype, 'regconfig' : 'xl__'},
  'jalrtype' : {'instructions' : jalrtype, 'regconfig' : 'xxi_'},
  'utype' : {'instructions' : utype, 'regconfig' : 'xi__'},
  'fltype' : {'instructions' : fltype, 'regconfig' : 'fxi_', 'loadstore' : 'load'},
  'fstype' : {'instructions' : fstype, 'regconfig' : '_xfi', 'loadstore' : 'store'},
  'F2Xtype' : {'instructions' : F2Xtype, 'regconfig' : 'xf__'},
  'fr4type' : {'instructions' : fr4type, 'regconfig' : 'ffff'},
  'frtype' : {'instructions' : frtype, 'regconfig' : 'fff_'},
  'fitype' : {'instructions' : fitype, 'regconfig' : 'ff__'},
  'fixtype' : {'instructions' : fixtype, 'regconfig' : 'xf__'},
  'X2Ftype' : {'instructions' : X2Ftype, 'regconfig' : 'fx__'},
  'PX2Ftype' : {'instructions' : PX2Ftype, 'regconfig' : 'fxx_'},
  'fcomptype' : {'instructions' : fcomptype, 'regconfig' : 'xff_'},
  'citype' : {'instructions' : ["c.lui", "c.li", "c.addi", "c.addi16sp", "c.addiw", "c.lwsp", "c.ldsp", "c.flwsp", "c.fldsp"], 'regconfig' : 'xi__', 'compressed' : 1, 'implicitxreg' : '_x__'},
  'cnoptype' : {'instructions' : ["c.nop"], 'regconfig' : '____', 'compressed' : 1, 'implicitxreg' : '____'},
  'c_shiftitype' : {'instructions' : c_shiftitype, 'regconfig' : 'x___', 'compressed' : 1},
  'cltype' : {'instructions' : cltype, 'regconfig' : 'xxi_', 'compressed' : 1, 'loadstore' : 'load'},
  'cstype' : {'instructions' : cstype, 'regconfig' : '_xxi', 'compressed' : 1, 'loadstore' : 'store'},
  'csstype' : {'instructions' : csstype, 'regconfig' : '_x__', 'compressed' : 1, 'loadstore' : 'store'},
  'crtype' : {'instructions' : ['c.add', 'c.mv'], 'regconfig' : 'xx__', 'compressed' : 1},
  'cjrtype' : {'instructions' : ['c.jr', 'c.jalr'], 'regconfig' : '_x__', 'compressed' : 1, 'implicitxreg' : 'x___'},
  'ciwtype' : {'instructions' : ciwtype, 'regconfig' : 'xxi_', 'compressed' : 1},
  'cjtype' : {'instructions' : cjtype, 'regconfig' : 'l___'}, 'compressed' : 1,
  'catype' : {'instructions' : catype, 'regconfig' : 'x_x_', 'compressed' : 2, 'implicitxreg' : '_x__'},
  'cbptype' : {'instructions' : cbptype, 'regconfig' : 'xi__', 'compressed' : 2},
  'cbtype' : {'instructions' : cbtype, 'regconfig' : '_xl_', 'compressed' : 2},
  'shiftwtype' : {'instructions' : shiftwtype, 'regconfig' : 'xx__'},
  'csbtype' : {'instructions' : csbtype, 'regconfig' : '_xxi', 'compressed' : 1, 'loadstore' : 'store'},
  'cshtype' : {'instructions' : cshtype, 'regconfig' : '_xxi', 'compressed' : 1, 'loadstore' : 'store'},
  'clhtype' : {'instructions' : clhtype, 'regconfig' : 'xxi_', 'compressed' : 1, 'loadstore' : 'load'},
  'clbtype' : {'instructions' : clbtype, 'regconfig' : 'xxi_', 'compressed' : 1, 'loadstore' : 'load'},
  'cutype' : {'instructions' : cutype, 'regconfig' : 'x___', 'compressed' : 1},
  'zcftype' : {'instructions' : zcftype, 'regconfig' : 'uuuu'},
  'zcdtype' : {'instructions' : zcdtype, 'regconfig' : 'uuuu'},
  'flitype' : {'instructions' : flitype, 'regconfig' : 'fi__'},
  'csrtype' : {'instructions' : csrtype, 'regconfig' : 'xcx_'},
  'csritype' : {'instructions' : csritype, 'regconfig' : 'xci_'},
  'amotype' : {'instructions' : amotype, 'regconfig' : 'xxa_'},
  'sctype' : {'instructions' : sctype, 'regconfig' : 'xxa_'},
  'lrtype' : {'instructions' : lrtype, 'regconfig' : 'xa__'},
  'rbtype' : {'instructions' : rbtype, 'regconfig' : 'xxxi', 'immlen' : 2, 'signed' : False},
  'irtype' : {'instructions' : irtype, 'regconfig' : 'xxi_', 'immlen' : 4, 'signed' : False},
}

if __name__ == '__main__':
  # map register encodings to literal values for fli.*
  flivals = { 0: -1.0,
              1: "min",
              2: "0x1p-16",
              3: "0x1p-15",
              4: "0x1p-8",
              5: "0x1p-7",
              6: 0.0625,
              7: 0.125,
              8: 0.25,
              9: 0.3125,
             10: 0.375,
             11: 0.4375,
             12: 0.5,
             13: 0.625,
             14: 0.75,
             15: 0.875,
             16: 1.0,
             17: 1.25,
             18: 1.5,
             19: 1.75,
             20: 2.0,
             21: 2.5,
             22: 3.0,
             23: 4.0,
             24: 8.0,
             25: 16.0,
             26: 128.0,
             27: 256.0,
             28: "0x1p15",
             29: "0x1p16",
             30: "inf",
             31: "nan" }

# TODO: auipc missing, check whatelse is missing in ^these^ types

  author = "David_Harris@hmc.edu"
  xlens = [32, 64]
  numrand = 3
  corners = []
  fcorners = []

  # setup
  seed(0) # make tests reproducible
  corners_imm_12bit = [0, 1, 2, 3, 4, 8, 16, 32, 64, 128, 256, 512, 1023, 1024, 1795, 2047, -2048, -2047, -2, -1]
  corners_imm_20bit = [0, 1, 2, 3, 4, 8, 16, 32, 64, 128, 256, 512, 1024, 2048, 4096, 8192, 16384, 32768, 65536, 131072, 262144, 524286, 524287, 524288, 524289, 1048574, 1048575]
  corners_16bit = [0, 1, 2, 2**(15), 2**(15)+1,2**(15)-1, 2**(15)-2, 2**(16)-1, 2**(16)-2,
                0b0101010101010101, 0b1010101010101010, 0b0101101110111100, 0b1101101110111100]
  corners_8bits = [0, 1, 2, 2**(7), 2**(7)+1,2**(7)-1, 2**(7)-2, 2**(8)-1, 2**(8)-2,
                    0b01010101, 0b10101010, 0b01011011, 0b11011011]
  corners_32bit = [0, 1, 2, 2**(31), 2**(31)+1, 2**(31)-1, 2**(31)-2, 2**32-1, 2**32-2,
                    0b10101010101010101010101010101010, 0b01010101010101010101010101010101,
                    0b01100011101011101000011011110111, 0b11100011101011101000011011110111]
  corners_6bit = [0, 1, 2, 2**(5), 2**(5)+1, 2**(5)-1, 2**(5)-2, 2**(6)-1, 2**(6)-2,
                    0b101010, 0b010101, 0b010110]
  corners_imm_6bit = [0, 1, 2, 3, 4, 8, 16, 30, 31, -32, -31, -2, -1]
  corners_imm_32_c = [1, 2, 3, 4, 8, 14, 15, 16, 17, 30, 31]
  corners_imm_64_c = [1, 2, 3, 4, 8, 14, 15, 16, 17, 30, 31, 32, 33, 48, 62, 63]
  corners_20bit = [0,0b11111111111111111111000000000000,0b10000000000000000000000000000000,
                    0b00000000000000000001000000000000,0b01001010111000100000000000000000]
  c_slli_32_corners  = [0,1,0b01000000000000000000000000000000,0b00111111111111111111111111111111,
                        0b01111111111111111111111111111111,0b01010101010101010101010101010101,
                        0b00101101110111100100010000111011]
  c_slli_64_corners  = [0x0000000000000000,0x0000000000000001,0x4000000000000000,0x0000000007fffffff,0x000000080000000,
                        0x3FFFFFFFFFFFFFFF,0x7FFFFFFFFFFFFFFF,0x5555555555555555,0x2DDE443BB1D7437B]
  c_srli_32_corners  = [0,2,4,0b11111111111111111111111111111110, 0b11111111111111111111111111111100,
                        0b10101010101010101010101010101010,0b10110111011110010001000011101110]
  c_srli_64_corners =  [0x000000000000000,0x00000000000000002,0x0000000000000004,0x00000001fffffffe,0x00000001fffffffc,
                        0x0000000200000000,0x0000000200000002,0xfffffffffffffffe,0xfffffffffffffffc,0xaaaaaaaaaaaaaaaa,
                        0xb77910eec75d0dee]
  c_srai_32_corners  = [0,2,4,0b11111111111111111111111111111110, 0b00110111011110010001000011101110]
  c_srai_64_corners  = [0x0000000000000000,0x0000000000000002,0x0000000000000004,0x00000001fffffffe,0x00000001fffffffc,
                        0x0000000200000000,0x0000000200000002,0xfffffffffffffffe,0xfffffffffffffffc,0x377910eec75d0dee]


  fcorners =            [0x00000000, # 0
                            0x80000000, # -0
                            0x3f800000, # 1.0
                            0xbf800000, # -1.0
                            0x3fc00000, # 1.5
                            0xbfc00000, # -1.5
                            0x40000000,  # 2.0
                            0xc0000000,  # -2.0
                            0x00800000,  # smallest positive normalized
                            0x80800000,  # smallest negative normalized
                            0x7f7fffff,  # most positive
                            0xff7fffff,  # most negative
                            0x007fffff,  # largest positive subnorm
                            0x807fffff,  # largest negative subnorm
                            0x00400000,  # positive subnorm with leading 1
                            0x80400000,  # negative subnorm with leading 1
                            0x00000001,  # smallest positive subnorm
                            0x80000001,  # smallest negative subnorm
                            0x7f800000,  # positive infinity
                            0xff800000,  # negative infinity
                            0x7fc00000,  # canonical quiet NaN
                            0x7fffffff,  # noncanonical quiet NaN
                            0xffffffff,  # noncanonical quiet NaN with sign bit set
                            0x7f800001,  # signaling NaN with lsb set
                            0x7fbfffff,  # signaling NaN with all mantissa bits set
                            0xffbfffff,  # signaling Nan with all mantissa bits and sign bit set
                            0x7ef8654f,  # random positive 1.65087e+38
                            0x813d9ab0]  # random negative -3.48248e-38

  fcornersD = [0x0000000000000000, # 0.0
              0x8000000000000000,  # -0.0
              0x3FF0000000000000,  # 1.0
              0xBFF0000000000000,  # -1.0
              0x3FF8000000000000,  # 1.5
              0xBFF8000000000000,  #-1.5
              0x4000000000000000,  # 2.0
              0xc000000000000000,  # -2.0
              0x0010000000000000,  # smallest positive normalized
              0x8010000000000000,  # smallest negative normalized
              0x7FEFFFFFFFFFFFFF,  # most positive normalized
              0xFFEFFFFFFFFFFFFF,  # most negative normalized
              0x000FFFFFFFFFFFFF,  # largest positive subnorm
              0x800FFFFFFFFFFFFF,  # largest negative subnorm
              0x0008000000000000,  # mid positive subnorm
              0x8008000000000000,  # mid negative subnorm
              0x0000000000000001,  # smallest positive subnorm
              0x8000000000000001,  # smallest negative subnorm
              0x7FF0000000000000,  # positive infinity
              0xFFF0000000000000,  # negative infinity
              0x7FF8000000000000,  # canonical quiet NaN
              0x7FFFFFFFFFFFFFFF,  # noncanonical quiet NaN
              0xFFF8000000000000,  # noncanonical quiet NaN with sign bit set
              0x7FF0000000000001,  # signaling NaN with lsb set
              0x7FF7FFFFFFFFFFFF,  # signaling NaN with all mantissa bits set
              0xFFF0000000000001,  # signaling NaN with lsb and sign bits set
              0x5A392534A57711AD, # 4.25535e126 random positive
              0xA6E895993737426C] # -2.97516e-121 random negative

  fcornersH = [0x0000, # 0.0
                0x8000, # -0.0
                0x3C00, # 1.0
                0xBC00, # -1.0
                0x3E00, # 1.5
                0xBE00, # -1.5
                0x4000, # 2.0
                0xC000, # -2.0
                0x0400, # smallest normalized
                0x8400, # smallest negative normalized
                0x7BFF, # most positive normalized
                0xFBFF, #  most negative normalized
                0x03FF, # largest positive subnorm
                0x83FF,  # largest negative subnorm
                0x0200,  # positive subnorm with leading 1
                0x8200,  # negative subnorm with leading 1
                0x0001, # smallest positive subnorm
                0x8001,  # smallest negative subnorm
                0x7C00,  # positive infinity
                0xFC00,  # negative infinity
                0x7E00,  # canonical quiet NaN
                0x7FFF,  # noncanonical quiet NaN
                0xFE00,  # noncanonical quiet NaN with sign bit set
                0x7C01, # signaling NaN with lsb set
                0x7DFF,  # signaling NaN with all mantissa bits set
                0xFC01,  # signaling NaN with lsb and sign bits set
                0x58B4,  # 150.5 random positive
                0xC93A]  # -10.4531 random negative

  # fcornersQ = [] # TODO: Fill out quad precision F corners

  badNB_corners_D_S =  [0xffffefff00000000,
                        0xaaaaaaaa80000000,
                        0x000000003f800000,
                        0xdeadbeefbf800000,
                        0xa1b2c3d400800000,
                        0xffffffef80800000,
                        0xfeffffef7f7fffff,
                        0x7e7e7e7eff7fffff,
                        0x7fffffff7f800000,
                        0xfffffffeff800000,
                        0xfeedbee57fc00000,
                        0xffc0deff7fffffff,
                        0xfeffffff7f800001,
                        0xfffffeff7fbfffff]

  badNB_corners_D_H =  [0xffffffff00000000,
                        0xfffffffffffe8000,
                        0x7fffffffffff3C00,
                        0xfeedbee5beefBC00,
                        0xffffffefffff0400,
                        0x00000000ffff8400,
                        0xefffffffffff7BFF,
                        0xc0dec0dec0deFBFF,
                        0xa83ef1cc4f1a7C00,
                        0xffffffff0fffFC00,
                        0xfffeffffffff7E00,
                        0xffffffefffff7FFF,
                        0xa1b2c3d4e5f67C01,
                        0xfffffffcffff7DFF]

  badNB_corners_S_H =  [0x00000000,
                        0xfffe8000,
                        0x7fff3C00,
                        0xbeefBC00,
                        0xfeff0400,
                        0x0fff8400,
                        0xefff7BFF,
                        0xc0deFBFF,
                        0x4f1a7C00,
                        0x0fffFC00,
                        0xffef7E00,
                        0xfeef7FFF,
                        0xa1b27C01,
                        0x4fd77DFF]

# generate files for each test
  for xlen in xlens:
    corners_imm_c = corners_imm_32_c if xlen == 32 else corners_imm_64_c; # 32-bit or 64-bit immediate corners for compressed shifts
    # for E_ext in [False, True]:
    for E_ext in [False]: # for testing only ***
      if (E_ext):
        extensions = ["E", "M", "Zca", "Zcb", "Zba", "Zbb", "Zbs"]
        E_suffix = "e"
        maxreg = 15 # E uses registers x0-x15
      else:
        extensions = getExtensions() # find all extensions in
        E_suffix = ""
        maxreg = 31 # I uses registers x0-x31

      for extension in extensions:
      #for extension in ["I"]:  # temporary for faster run
        coverdefdir = f"{ARCH_VERIF}/fcov/unpriv"
        coverfiles = [extension]
        coverpoints = getcovergroups(coverdefdir, coverfiles, xlen)
        pathname = f"{ARCH_VERIF}/tests/rv{xlen}{E_suffix}/{extension}"
        #print(extension+": "+str(coverpoints))
        print("Generating tests for " + pathname)
        formatstrlen = str(int(xlen/4))
        formatstr = "0x{:0" + formatstrlen + "x}" # format as xlen-bit hexadecimal number
        formatrefstr = "{:08x}" # format as xlen-bit hexadecimal number with no leading 0x
        if (xlen == 32):
          storecmd = "sw"
          wordsize = 4
        else:
          storecmd = "sd"
          wordsize = 8
        if (extension in ["D", "ZfaD", "ZfhD","Zcd","ZfaZfhD","ZfhminD"]):
          flen = 64
        elif (extension in ["Q", "ZfaQ", "ZfhQ"]):
          flen = 128
        else:
          flen = 32
        formatstrlenFP = str(int(flen/4))
        formatstrFP = "0x{:0" + formatstrlenFP + "x}" # format as flen-bit hexadecimal number
        corners = [0, 1, 2, 2**(xlen-1), 2**(xlen-1)+1, 2**(xlen-1)-1, 2**(xlen-1)-2, 2**xlen-1, 2**xlen-2]
        rcornersv = [0, 1, 2, 2**xlen-1, 2**xlen-2, 2**(xlen-1), 2**(xlen-1)+1, 2**(xlen-1)-1, 2**(xlen-1)-2]
        if (xlen == 32):
          corners = corners + [0b01011011101111001000100001110010, 0b10101010101010101010101010101010, 0b01010101010101010101010101010101]
        else:
          corners = corners + [0b0101101110111100100010000111011101100011101011101000011011110010, # random
                              0b1010101010101010101010101010101010101010101010101010101010101010, # walking odd
                              0b0101010101010101010101010101010101010101010101010101010101010101, # walking even
                              0b0000000000000000000000000000000011111111111111111111111111111111, # Wmax
                              0b0000000000000000000000000000000011111111111111111111111111111110, # Wmaxm1
                              0b0000000000000000000000000000000100000000000000000000000000000000, # Wmaxp1
                              0b0000000000000000000000000000000100000000000000000000000000000001] # Wmaxp2

          corners_sraiw = [0b0000000000000000000000000000000000000000000000000000000000000000,
                          0b0000000000000000000000000000000000000000000000000000000000000001,
                          0b1111111111111111111111111111111111111111111111111111111111111111,
                          0b0000000000000000000000000000000001111111111111111111111111111111,
                          0b1111111111111111111111111111111110000000000000000000000000000000]

        # global NaNBox_tests
        NaNBox_tests = False

        # cmd = "mkdir -p " + pathname + " ; rm -f " + pathname + "/*" # make directory and remove old tests in dir
        cmd = "mkdir -p " + pathname # make directory
        os.system(cmd)
        basepathname = pathname
        includeVData = " "
        for test in coverpoints.keys():
        # print("Generating test for ", test, " with entries: ", coverpoints[test])
          sigupd_count = 10 # number of entries in signature - start with a margin of 10 spaces
          sigupd_countF = 0  #initialize signature update count for F tests
          signatureWords = 0 #initialize signature words
          basename = "WALLY-COV-" + extension + "-" + test
          fname = pathname + "/" + basename + ".S"
          tempfname = pathname + "/" + basename + "_temp.S"

          # print custom header part
          f = open(tempfname, "w")
          line = "///////////////////////////////////////////\n"
          f.write(line)
          line="// "+fname+ "\n// " + author + "\n"
          f.write(line)
          # Don't print creation date because this forces rebuild of files that are otherwise identical
          #line ="// Created " + str(datetime.now()) + "\n"
          #f.write(line)

          # insert generic header
          insertTemplate("testgen_header.S")

          sigTotal = 0 # total number of bytes in signature
          sigReg = 3 # start with x4 for signatures ->marina changed it to x3 beucase that what riscv-arch-test uses TO DO

          # add assembly lines to enable fp where needed
          if test in floattypes:
            float_en = "\n# set mstatus.FS to 01 to enable fp\nli t0,0x4000\ncsrs mstatus, t0\n\n"
            f.write(float_en)

          write_tests(coverpoints[test], test, xlen)

          # print footer
          signatureWords = getSigSpace(xlen, flen, sigupd_count, sigupd_countF) #figure out how many words are needed for signature
          insertTemplate("testgen_footer.S")

          # Finish
          f.close()
          # if new file is different from old file, replace old file with new file
          if os.path.exists(fname):
            if filecmp.cmp(fname, tempfname): # files are the same
              os.system(f"rm {tempfname}") # remove temp file
            else:
              os.system(f"mv {tempfname} {fname}")
              print("Updated " + fname)
          else:
            os.system(f"mv {tempfname} {fname}")<|MERGE_RESOLUTION|>--- conflicted
+++ resolved
@@ -1921,51 +1921,7 @@
       pass # Zalrsc coverpoints handled custom
     elif (coverpoint in ["cp_custom_aqrl", "cp_custom_fencei"]):
       make_custom(test, xlen)
-<<<<<<< HEAD
-    elif (coverpoint == "cp_vd"):
-      make_vd(test, sew, vl, range(maxreg+1))
-    elif (coverpoint == "cp_vd_nv0"):
-      make_vd(test, sew, vl, range(1,maxreg+1))
-    elif (coverpoint == "cp_vd_widen"):
-      make_vd(test, sew, vl, range(0,maxreg,2*lmul))
-    elif (coverpoint == "cp_vs2"):
-      make_vs2(test, sew, vl, range(maxreg+1))
-    elif (coverpoint == "cp_vs2_widen"):
-      make_vs2(test, sew, vl, range(0,maxreg,2*lmul))
-    elif (coverpoint == "cp_vs1"):
-      make_vs1(test, sew, vl, range(maxreg+1))
-    elif (coverpoint == "cmp_vd_vs2"):
-      make_vd_vs2(test, sew, vl, range(maxreg+1))
-    elif (coverpoint == "cmp_vd_vs2_nv0"):
-      make_vd_vs2(test, sew, vl, range(1,maxreg+1))
-    elif (coverpoint == "cmp_vd_vs2_widen"):
-      make_vd_vs2(test, sew, vl, range(0,maxreg,2*lmul))
-    elif (coverpoint == "cmp_vd_vs1"):
-      make_vd_vs1(test, sew, vl, range(maxreg+1))
-    elif (coverpoint == "cmp_vd_vs1_nv0"):
-      make_vd_vs1(test, sew, vl, range(1,maxreg+1))
-    elif (coverpoint == "cmp_vs1_vs2"):
-      make_vs1_vs2(test, sew, vl, range(maxreg+1))
-    elif (coverpoint == "cmp_vs1_vs2_nv0"):
-      make_vs1_vs2(test, sew, vl, range(1,maxreg+1))
-    elif (coverpoint == "cmp_vd_vs1_vs2"):
-      make_vd_vs1_vs2(test, sew, vl, range(maxreg+1))
-    elif (coverpoint == "cmp_vd_vs1_vs2_nv0"):
-      make_vd_vs1_vs2(test, sew, vl, range(1,maxreg+1))
-    elif (coverpoint == "cp_vm"):
-      make_vm(test, vlen, sew, range(1,maxreg+1))
-    elif (coverpoint == "cp_vl"):
-      make_vl(test, vlen, sew, range(1,maxreg+1))
-    elif (coverpoint == "cp_vtype"):
-      make_vtype(test, vlen, sew, range(1,maxreg+1))
-    elif (coverpoint == "cp_vs1_corners"):
-      make_vs1_corners(test, sew, vl, range(1,maxreg+1))
-    elif (coverpoint == "cp_vs2_corners"):
-      make_vs2_corners(test, sew, vl, range(1,maxreg+1))
     elif (coverpoint in ["cp_align_byte", "cp_align_word", "cp_align_hword"]):
-=======
-    elif (coverpoint == "cp_align_byte", "cp_align_word", "cp_align_hword"):
->>>>>>> 799b4151
       make_custom(test, xlen)
     else:
       print("Warning: " + coverpoint + " not implemented yet for " + test)
