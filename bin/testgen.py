--- conflicted
+++ resolved
@@ -33,16 +33,9 @@
     test_case_line = f"//check ISA:=regex(.*{xlen}.*);check ISA:=regex({ext_regex});def TEST_CASE_1=True;"
     # Replace placeholders
     template = template.replace("sigupd_count", str(sigupd_count))
-<<<<<<< HEAD
-    template = template.replace("ISAEXT", f"RV{xlen}{extension}")
-    template = template.replace("TestCase", f"//check ISA:=regex(.*{xlen}.*);check ISA:=regex(.*{extension}.*);def TEST_CASE_1=True;") # , str(instruction)
-    template = template.replace("Instruction", test)  #missing the 0 in front check meeting
-    #template = template.replace("Vector", f"vx{sew}_{test}_data.S")
-=======
     template = template.replace("ISAEXT", ISAEXT)
     template = template.replace("TestCase", test_case_line)
     template = template.replace("Instruction", test)
->>>>>>> 1afacf04
     f.write(template)
 
 def shiftImm(imm, xlen):
@@ -155,12 +148,8 @@
     return lines
 
 def loadFloatReg(reg, val, xlen, flen): # *** eventually load from constant table instead
-<<<<<<< HEAD
-# Assumes that x2 is loaded with the base addres to avoid repeated `la` instructions
-=======
   # Assumes that x2 is loaded with the base addres to avoid repeated `la` instructions
   global sigReg # this function can modify the signature register
->>>>>>> 1afacf04
   lines = "" # f"# Loading value {val} into f{reg}\n"
   if test[-1] == "d" or NaNBox_tests == "D":
     precision = 64
@@ -2330,7 +2319,6 @@
       pass # Zalrsc coverpoints handled custom
     elif (coverpoint == "cp_custom_aqrl"):
       make_custom(test, xlen)
-<<<<<<< HEAD
     elif (coverpoint == "cp_vd"):
       make_vd(test, sew, vl, range(maxreg+1))
     elif (coverpoint == "cp_vd_nv0"):
@@ -2365,10 +2353,8 @@
       make_vs1_corners(test, sew, vl, range(1,maxreg+1))
     elif (coverpoint == "cp_vs2_corners"):
       make_vs2_corners(test, sew, vl, range(1,maxreg+1))
-=======
     elif (coverpoint == "cp_align_byte", "cp_align_word", "cp_align_hword"):
       make_custom(test, xlen)
->>>>>>> 1afacf04
     else:
       print("Warning: " + coverpoint + " not implemented yet for " + test)
 
