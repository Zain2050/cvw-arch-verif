--- conflicted
+++ resolved
@@ -306,11 +306,7 @@
     if (test == "roriw"):
       immsize = 32
     lines = lines + "li x" + str(rs1) + ", " + formatstr.format(rs1val) + " # initialize rs1\n"
-<<<<<<< HEAD
     lines = lines + test + " x" + str(rd) + ", x" + str(rs1) + ", " + ibtype_unsignedImm(xlen, immval) + " # perform operation\n"
-=======
-    lines = lines + test + " x" + str(rd) + ", x" + str(rs1) + ", " + Zbs_unsignedImm(immsize, immval) + " # perform operation\n"
->>>>>>> b0bdf324
   elif (test in loaditype):#["lb", "lh", "lw", "ld", "lbu", "lhu", "lwu"]
     if (rs1 != 0):
       lines = lines + "li x" + str(rs2) + ", " + formatstr.format(rs2val)  + " # initialize rs2\n"
@@ -1478,13 +1474,8 @@
           "rolw", "rorw",
           "clmul", "clmulh", "clmulr",
           "bclr", "binv", "bset", "bext"]
-<<<<<<< HEAD
-  rbtype=["orc.b", "zext.h", "clz", "cpop", "ctz", "sext.b", "sext.h", "rev8" 
-          , "clzw", "cpopw", "ctzw"]
-=======
   rbtype=["orc.b", "zext.h", "clz", "cpop", "ctz", "sext.b", "sext.h", "rev8",
           "clzw", "cpopw", "ctzw"]
->>>>>>> b0bdf324
   loaditype = ["lb", "lh", "lw", "ld", "lbu", "lhu", "lwu"]
   shiftitype = ["slli", "srli", "srai", "slliw", "srliw", "sraiw"]
   shiftiwtype = ["slliw", "srliw", "sraiw"]
