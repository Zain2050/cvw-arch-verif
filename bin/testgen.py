--- conflicted
+++ resolved
@@ -679,12 +679,8 @@
       lines = lines + test + " x" + str(rs2) + ", " + makeImm(immval, 12, 1) +  "(x" + str(sigReg) + ")  \n"
       lines = lines + "addi x" + str(sigReg) + ", x"  + str(sigReg) + ", "  + makeImm(immval, 12, True) + " \n"
       if test == "sd":
-<<<<<<< HEAD
-        WIDTH = 8
-=======
         sigupd_count += 1
         WIDTH = 8 #bytes
->>>>>>> 58ad1f26
       else:
         WIDTH = "REGWIDTH"
       lines = lines + "addi x" + str(sigReg) + ", x"  + str(sigReg) + ", " + str(WIDTH)   + " # Incrementing base register \n"
@@ -710,12 +706,8 @@
     lines = writeStoreTest(lines, test, rs2, xlen, storeline)
     lines = lines + f"addi sp, sp, {offset} # offset stack pointer from signature\n"
     if test in ["c.sd", "c.fsd","c.sdsp", "c.fsdsp"]:
-<<<<<<< HEAD
-        WIDTH = 8
-=======
         WIDTH = 8 #bytes
         sigupd_count += 1
->>>>>>> 58ad1f26
     else:
         WIDTH = "REGWIDTH"
     lines = lines + "addi x" + str(sigReg) + ", x"  + str(sigReg) + ", " + str(WIDTH)   + " # Incrementing base register\n"
@@ -805,12 +797,8 @@
     storeline = test + " f" + str(rs2)  + ", " + signedImm12(immval) + "(x" + str(rs1) + ") # perform operation\n"
     lines = writeStoreTest(lines, test, rs2, xlen, storeline)
     if test == "fsd":
-<<<<<<< HEAD
-        WIDTH = 8
-=======
         sigupd_count += 1
         WIDTH = 8 #bytes
->>>>>>> 58ad1f26
     else:
         WIDTH = "REGWIDTH"
     lines = lines + "addi x" + str(sigReg) + ", x"  + str(sigReg) + ", " + str(WIDTH)   + " # Incrementing base register\n"
