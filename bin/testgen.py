--- conflicted
+++ resolved
@@ -61,9 +61,6 @@
     imm = 16
   return str(imm)
 
-<<<<<<< HEAD
-def writeCovVector(desc, rs1, rs2, rd, rs1val, rs2val, immval, rdval, test, xlen, rs3=None, rs3val=None, frm=False):
-=======
 def unsignedImm8(imm):
   imm = imm % pow(2, 8)
   # zero immediates are prohibited
@@ -71,8 +68,7 @@
     imm = 16
   return str(imm)
 
-def writeCovVector(desc, rs1, rs2, rd, rs1val, rs2val, immval, rdval, test, xlen, rs3=None, rs3val=None):
->>>>>>> 58e27dae
+def writeCovVector(desc, rs1, rs2, rd, rs1val, rs2val, immval, rdval, test, xlen, rs3=None, rs3val=None, frm=False):
   lines = "\n# Testcase " + str(desc) + "\n"
   if (rs1val < 0):
     rs1val = rs1val + 2**xlen
