--- conflicted
+++ resolved
@@ -45,6 +45,12 @@
   # zero immediates are prohibited
   if imm == 0:
     imm = 4
+  return str(imm)
+
+def signedImm6(imm):
+  imm = imm % pow(2, 6)
+  if (imm & 0x20):
+    imm = imm - 0x40
   return str(imm)
 
 def unsignedImm10(imm):
@@ -81,9 +87,6 @@
       rd = legalizecompr(rd)
       lines = lines + test + " sp, " + unsignedImm10(immval*16) + " # perform operation\n"
     else:
-<<<<<<< HEAD
-      lines = lines + test + " x" + str(rd) + ", " + unsignedImm6(immval) + " # perform operation\n"
-=======
       if test in ["c.li","c.addi"]:        # Add tests with signed Imm in the list
         lines = lines + test + " x" + str(rd) + ", " + signedImm6(immval) + " # perform operation\n"
       else:
@@ -97,7 +100,6 @@
       imm = shiftImm(immval, xlen)
     lines = lines + "li x" + str(rd) + ", " + formatstr.format(rs2val)+"\n"
     lines = lines + test + " x" + str(rd) + ", " + imm + " # perform operation\n" 
->>>>>>> 9e142936
   elif (test in crtype):
     if ((test == "c.add" or test == "c.mv") and (rs2 == 0)):
       rs2 = 11
