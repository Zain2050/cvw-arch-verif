--- conflicted
+++ resolved
@@ -674,13 +674,8 @@
     lines = writeStoreTest(lines, test, rs2, xlen, storeline)
     lines = lines + f"addi sp, sp, {offset} # offset stack pointer from signature\n"
     if test in ["c.sd", "c.fsd","c.sdsp", "c.fsdsp"]:
-<<<<<<< HEAD
-        sigupd_count += 1
-        WIDTH = 8
-=======
         WIDTH = 8 #bytes
         sigupd_count += 1
->>>>>>> 2193fc20
     else:
         WIDTH = "REGWIDTH"
     lines = lines + "addi x" + str(sigReg) + ", x"  + str(sigReg) + ", " + str(WIDTH)   + " # Incrementing base register\n"
