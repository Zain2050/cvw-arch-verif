--- conflicted
+++ resolved
@@ -302,11 +302,8 @@
       l = l + writeSIGUPD_V(vd, 2*sew)  # EEW of vd = 2 * SEW for widening
     elif (test in maskins):
       l = l + writeSIGUPD_V(vd, 1)      # EEW of vd = 1 for mask
-<<<<<<< HEAD
-=======
     elif (test in vrvxtype):
       l = l + writeSIGUPD(rd)
->>>>>>> 39a0799d
     else:
       l = l + writeSIGUPD_V(vd, sew)
     return l
@@ -1909,11 +1906,7 @@
 def make_vd(test, sew, vl, rng):
   for v in rng:
     [vs1, vs2, rs1, vd, rd, vs1val, vs2val, rs1val, immval, vdval] = randomizeVectorV(test)
-<<<<<<< HEAD
-    if (test in wvvins) or (test in wvxins) or (test in mv_ins):
-=======
     if (test in wvvins) or (test in wvxins) or (test in mv_ins) or (test in vextins):
->>>>>>> 39a0799d
       while (v == vs2 or v == vs1):
         [vs1, vs2, rs1, vd, rd, vs1val, vs2val, rs1val, immval, vdval] = randomizeVectorV(test)
     elif (test in narrowins):
@@ -1928,11 +1921,8 @@
     elif (test in mv_mins):
       while (vs1 == 0 or vs2 == 0 or v == vs2 or v == vs1):
         [vs1, vs2, rs1, vd, rd, vs1val, vs2val, rs1val, immval, vdval] = randomizeVectorV(test)
-<<<<<<< HEAD
-=======
     elif (test in vvvxtype): # vmv<nr>r.v
       [vs1, vs2, rs1, vd, rd, vs1val, vs2val, rs1val, immval, vdval] = randomizeVectorV(test, lmul=int(test[3]))
->>>>>>> 39a0799d
     desc = f"cp_vd (Test destination vd = v" + str(v) + ")"
     writeCovVector_V(desc, vs1, vs2, v, vs1val, vs2val, test, sew=sew, rs1=rs1, rd=rd, rs1val=rs1val, imm=immval, vta=0)
 
@@ -1940,11 +1930,7 @@
 def make_vs2(test, sew, vl, rng):
   for v in rng:
     [vs1, vs2, rs1, vd, rd, vs1val, vs2val, rs1val, immval, vdval] = randomizeVectorV(test)
-<<<<<<< HEAD
-    if (test in wvvins) or (test in wvxins) or (test in mv_ins):
-=======
     if (test in wvvins) or (test in wvxins) or (test in mv_ins) or (test in vextins):
->>>>>>> 39a0799d
       while (v == vd or vd == vs1):
         [vs1, vs2, rs1, vd, rd, vs1val, vs2val, rs1val, immval, vdval] = randomizeVectorV(test)
     elif (test in narrowins):
@@ -1959,14 +1945,11 @@
     elif (test in mv_mins):
       while (vs1 == 0 or v == 0 or vd == v or vd == vs1):
         [vs1, vs2, rs1, vd, rd, vs1val, vs2val, rs1val, immval, vdval] = randomizeVectorV(test)
-<<<<<<< HEAD
-=======
     elif (test in vvvxtype): # vmv<nr>r.v
       [vs1, vs2, rs1, vd, rd, vs1val, vs2val, rs1val, immval, vdval] = randomizeVectorV(test, lmul=int(test[3]))
     elif (test in wvsins):
       while (v == vs1):
         [vs1, vs2, rs1, vd, rd, vs1val, vs2val, rs1val, immval, vdval] = randomizeVectorV(test)
->>>>>>> 39a0799d
     desc = f"cp_vs2 (Test source vs2 = v" + str(v) + ")"
     writeCovVector_V(desc, vs1, v, vd, vs1val, vs2val, test, sew=sew, rs1=rs1, rd=rd, rs1val=rs1val, imm=immval, vta=0)
 
@@ -2543,17 +2526,12 @@
       make_vs2(test, sew, vl, range(maxreg+1))
     elif (coverpoint == "cp_vs2_nv0"):
       make_vs2(test, sew, vl, range(1,maxreg+1))
-<<<<<<< HEAD
-    elif (coverpoint == "cp_vs2_widen"):
-      make_vs2(test, sew, vl, range(0,maxreg,2*lmul))
-=======
     elif (coverpoint == "cp_vs2_emul2"):
       make_vs2(test, sew, vl, range(0,maxreg,2))
     elif (coverpoint == "cp_vs2_emul4"):
       make_vs2(test, sew, vl, range(0,maxreg,4))
     elif (coverpoint == "cp_vs2_emul8"):
       make_vs2(test, sew, vl, range(0,maxreg,8))
->>>>>>> 39a0799d
     elif (coverpoint == "cp_vs1"):
       make_vs1(test, sew, vl, range(maxreg+1))
     elif (coverpoint == "cp_vs1_nv0"):
@@ -2845,11 +2823,7 @@
 vxmtype = ["vsbc.vxm", "vmerge.vxm", "vmadc.vxm", "vmsbc.vxm", "vadc.vxm"]
 vvmtype = ["vmand.mm", "vmnand.mm", "vmandn.mm", "vmxor.mm", "vmor.mm", "vmnor.mm", "vmorn.mm", "vmxnor.mm", "vcompress.vm"]
 imm_31 = ["vnclip.wi", "vnclipu.wi", "vnclipu.wi", "vnsra.wi","vnsrl.wi", "vrgather.vi", "vslidedown.vi", "vslideup.vi", "vsll.vi", "vsra.vi", "vsrl.vi","vssra.vi", "vssrl.vi"]
-<<<<<<< HEAD
-vectortypes = vvmtype + vdtype + vrvxtype + vixtype + vxxtype + vvxtype + vvvtype + vrvtype + vitype + vxtype + vvtype + vimtype + vvvmtype + vxmtype + vxvtype
-=======
 vectortypes = vvmtype + vdtype + vrvxtype + vixtype + vxxtype + vvxtype + vvvtype + vrvtype + vitype + vxtype + vvtype + vimtype + vvvmtype + vxmtype + vxvtype + vvvxtype
->>>>>>> 39a0799d
 
 floattypes = frtype + fstype + fltype + fcomptype + F2Xtype + fr4type + fitype + fixtype + X2Ftype + zcftype + flitype + PX2Ftype + zcdtype #TODO: these types aren't necessary anymore, Hamza remove them
 
@@ -2887,13 +2861,10 @@
 v_mins = vvmins + vxmins + vimins
 mv_ins = mvvins + mvxins + mviins
 mv_mins = mvvmins + mvxmins + mvimins
-<<<<<<< HEAD
-=======
 # extending
 vextins = ["vzext.vf2", "vzext.vf4", "vzext.vf8", "vsext.vf2", "vsext.vf4", "vsext.vf8"]
 # widening reduction
 wvsins = ["vwredsum.vs", "vwredsumu.vs"]
->>>>>>> 39a0799d
 
 global hazardLabel
 hazardLabel = 1
