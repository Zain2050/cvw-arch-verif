#!/usr/bin/env python3
##################################
# testgen.py
#
# David_Harris@hmc.edu 27 March 2024
# SPDX-License-Identifier: Apache-2.0 WITH SHL-2.1
#
# Generate directed tests for functional coverage
##################################

##################################
# libraries
##################################
from datetime import datetime
from random import randint 
from random import seed
from random import getrandbits
import os
import re

##################################
# functions
##################################

def shiftImm(imm, xlen):
  imm = imm % xlen
  return str(imm)

def signedImm12(imm):
  imm = imm % pow(2, 12)
  if (imm & 0x800):
    imm = imm - 0x1000
  return str(imm)

def unsignedImm20(imm):
  imm = imm % pow(2, 20)
  return str(imm)

def unsignedImm6(imm):
  imm = imm % pow(2, 5)
  if imm == 0:
    imm = 1
  return str(imm)

def writeCovVector(desc, rs1, rs2, rd, rs1val, rs2val, immval, rdval, test, xlen):
  lines = "\n# Testcase " + str(desc) + "\n"
  if (rs1val < 0):
    rs1val = rs1val + 2**xlen
  if (rs2val < 0):
    rs2val = rs2val + 2**xlen
  lines = lines + "li x" + str(rd) + ", " + formatstr.format(rdval) + " # initialize rd to a random value that should get changed; helps covering rd_toggle\n"
  if (test in rtype):
    lines = lines + "li x" + str(rs1) + ", " + formatstr.format(rs1val) + " # initialize rs1\n"
    lines = lines + "li x" + str(rs2) + ", " + formatstr.format(rs2val) + " # initialize rs2\n"
    lines = lines + test + " x" + str(rd) + ", x" + str(rs1) + ", x" + str(rs2) + " # perform operation\n" 
  elif (test in citype):
    if(test == "c.lui" and rd ==2): # rd ==2 is illegal operand 
        rd = 9
    lines = lines + test + " x" + str(rd) + ", " + unsignedImm6(immval) + " # perform operation\n"
  elif (test in shiftitype):
    lines = lines + "li x" + str(rs1) + ", " + formatstr.format(rs1val) + " # initialize rs1\n"
    if (test in shiftiwtype):
      lines = lines + test + " x" + str(rd) + ", x" + str(rs1) + ", " + shiftImm(immval, 32) + " # perform operation\n"
    else:
      lines = lines + test + " x" + str(rd) + ", x" + str(rs1) + ", " + shiftImm(immval, xlen) + " # perform operation\n"
  elif (test in itype):
    lines = lines + "li x" + str(rs1) + ", " + formatstr.format(rs1val) + " # initialize rs1\n"
    lines = lines + test + " x" + str(rd) + ", x" + str(rs1) + ", " + signedImm12(immval) + " # perform operation\n"
  elif (test in loaditype):#["lb", "lh", "lw", "ld", "lbu", "lhu", "lwu"]
    if (rs1 != 0):
      lines = lines + "li x" + str(rs2) + ", " + formatstr.format(rs2val)  + " # initialize rs2\n"
      lines = lines + "la x" + str(rs1) + ", scratch" + " # base address \n"
      lines = lines + "addi x" + str(rs1) + ", x" + str(rs1) + ", " + signedImm12(-immval) + " # sub immediate from rs1 to counter offset\n"
      if (xlen == 32):
        storeop = "sw"
      else:
        storeop = "sd"
      lines = lines + storeop + " x" + str(rs2) + ", " + signedImm12(immval) +" (x" + str(rs1) + ") # store value to put something in memory\n"
      lines = lines + test + " x" + str(rd) + ", " + signedImm12(immval) + "(x" + str(rs1) + ") # perform operation\n"
#      lines = lines + test + " x" + str(rd) + ", 0(x" + str(rs1) + ") # perform operation\n"
  elif (test in stype):#["sb", "sh", "sw", "sd"]
    if (rs1 != 0):
      if (rs2 == rs1): # make sure registers are different so they don't conflict
          rs2 = (rs1 + 1) % 32
          if (rs2 == 0):
            rs2 = 1
      lines = lines + "li x" + str(rs2) + ", " + formatstr.format(rs2val)  + " # initialize rs2\n"
      lines = lines + "la x" + str(rs1) + ", scratch" + " # base address \n"
      lines = lines + "addi x" + str(rs1) + ", x" + str(rs1) + ", " + signedImm12(-immval) + " # sub immediate from rs1 to counter offset\n"
      lines = lines + test + " x" + str(rs2) + ", " + signedImm12(immval) + "(x" + str(rs1) + ") # perform operation \n"
  elif (test in btype):#["beq", "bne", "blt", "bge", "bltu", "bgeu"]
    for same in range(2):
      if (same):
        rs1val = rs2val
        lines = lines + "# same values in both registers\n"
      lines = lines + "nop\n"
      lines = lines + "li x" + str(rs1) + ", " + formatstr.format(rs1val) + " # initialize rs1\n"
      lines = lines + "li x" + str(rs2) + ", " + formatstr.format(rs2val) + " # initialize rs2\n"
      lines = lines + test + " x" + str(rs1) + ", x" + str(rs2) + ", some_label_for_btype_" + str(immval) + str(same) + " # perform operation \n"
      lines = lines + "addi x0, x1, 1\n"
      lines = lines + "some_label_for_btype_" + str(immval)+ str(same) + ":\n"
      lines = lines + "addi x0, x2, 2\n"
      lines = lines + "nop\nnop\nnop\nnop\nnop\n"
  elif (test in jtype):#["jal"]
    lines = lines + "jal x" + str(rd) + ", 1f # perform operation\n"
    lines = lines + "nop\n"
    lines = lines + "1:\n"
  elif (test in jalrtype):#["jalr"]
    lines = lines + "la x" + str(rs1) + ", 1f\n"
    lines = lines + "addi x" + str(rs1) + ", x" + str(rs1) + ", " + signedImm12(-immval) + " # add immediate to lower part of rs1\n"
    lines = lines + "jalr x" + str(rd) + ", x" + str(rs1) + ", " + signedImm12(immval) + " # perform operation\n"
    lines = lines + "nop\n"
    lines = lines + "1:\n"
  elif (test in utype):#["lui", "auipc"]
    lines = lines + test + " x" + str(rd) + ", " + unsignedImm20(immval) + " # perform operation\n"
  elif (test in fltype):#["flw"]
    while (rs1 == 0 or rs1 == rs2):
      rs1 = randint(1, 31)
    lines = lines + "# set mstatus.FS to 01 to enable fp \n"
    lines = lines + "li t0,0x4000\ncsrs mstatus, t0\n\n"
    lines = lines + "la x"       + str(rs1) + ", scratch" + " # base address \n"
    lines = lines + "addi x"     + str(rs1) + ", x" + str(rs1) + ", " + signedImm12(-immval) + " # sub immediate from rs1 to counter offset\n"
    lines = lines + "li x" + str(rs2) + ", " + formatstr.format(rs2val) + " # load immediate value into integer register\n"
    lines = lines + "sw x" + str(rs2) + ", " + signedImm12(immval) + "(x" + str(rs1) + ") # store value to memory\n"
    lines = lines +  test + " f" + str(rd)  + ", " + signedImm12(immval) + "(x" + str(rs1) + ") # perform operation\n" 
  elif (test in fcomptype):
    # TODO: fill out fcomp type to implement feq.s, flt.s, fle.s 
    pass
  else:
    pass
    #print("Error: %s type not implemented yet" % test)
  f.write(lines)

def writeHazardVector(desc, rs1a, rs2a, rda, rs1b, rs2b, rdb, test):
  # consecutive R-type instructions to trigger hazards
  lines = "\n# Testcase " + str(desc) + "\n"
  lines = lines + test + " x" + str(rda) + ", x" + str(rs1a) + ", x" + str(rs2a) + " # perform first operation\n" 
  lines = lines + test + " x" + str(rdb) + ", x" + str(rs1b) + ", x" + str(rs2b) + " # perform second operation\n" 
  f.write(lines)

def randomize():
    rs1 = randint(1, 31)
    rs2 = randint(1, 31)
    # choose rd that is different than rs1 and rs2
    rd = rs1
    while (rd == rs1 or rd == rs2):
      rd = randint(1, 31)
    rs1val = randint(0, 2**xlen-1)
    rs2val = randint(0, 2**xlen-1)
    immval = randint(0, 2**xlen-1)
    rdval = randint(0, 2**xlen-1)
    return [rs1, rs2, rd, rs1val, rs2val, immval, rdval]

def make_rd(test, xlen):
  for r in range(32):
    [rs1, rs2, rd, rs1val, rs2val, immval, rdval] = randomize()
    desc = "cp_rd (Test destination rd = x" + str(r) + ")"
    writeCovVector(desc, rs1, rs2, r, rs1val, rs2val, immval, rdval, test, xlen)

def make_fd(test, xlen):
  for r in range(32):
    [rs1, rs2, rd, rs1val, rs2val, immval, rdval] = randomize()
    desc = "cp_fd (Test destination fd = x" + str(r) + ")"
    writeCovVector(desc, rs1, rs2, r, rs1val, rs2val, immval, rdval, test, xlen)

def make_rs1(test, xlen):
  for r in range(32):
    [rs1, rs2, rd, rs1val, rs2val, immval, rdval] = randomize()
    desc = "cp_rs1 (Test source rs1 = x" + str(r) + ")"
    writeCovVector(desc, r, rs2, rd, rs1val, rs2val, immval, rdval, test, xlen)

def make_rs2(test, xlen):
  for r in range(32):
    [rs1, rs2, rd, rs1val, rs2val, immval, rdval] = randomize()
    desc = "cp_rs2 (Test source rs2 = x" + str(r) + ")"
    writeCovVector(desc, rs1, r, rd, rs1val, rs2val, immval, rdval, test, xlen)

def make_rd_rs1(test, xlen):
  for r in range(32):
    [rs1, rs2, rd, rs1val, rs2val, immval, rdval] = randomize()
    desc = "cmp_rd_rs1 (Test rd = rs1 = x" + str(r) + ")"
    writeCovVector(desc, r, rs2, r, rs1val, rs2val, immval, rdval, test, xlen)

def make_cp_rs1_nx0(test, xlen):
  for r in range(32):
    [rs1, rs2, rd, rs1val, rs2val, immval, rdval] = randomize()
    desc = "cp_rs1_nx0 (Test source rs1 = x" + str(r) + ")"
    writeCovVector(desc, r, rs2, rd, rs1val, rs2val, immval, rdval, test, xlen)


def make_rd_rs2(test, xlen):
  for r in range(32):
    [rs1, rs2, rd, rs1val, rs2val, immval, rdval] = randomize()
    desc = "cmp_rd_rs2 (Test rd = rs1 = x" + str(r) + ")"
    writeCovVector(desc, rs1, r, r, rs1val, rs2val, immval, rdval, test, xlen)

def make_rd_rs1_rs2(test, xlen):
  for r in range(32):
    [rs1, rs2, rd, rs1val, rs2val, immval, rdval] = randomize()
    desc = "cmp_rd_rs1_rs2 (Test rd = rs1 = rs2 = x" + str(r) + ")"
    writeCovVector(desc, r, r, r, rs1val, rs2val, immval, rdval, test, xlen)

def make_rs1_rs2(test, xlen):
  for r in range(32):
    [rs1, rs2, rd, rs1val, rs2val, immval, rdval] = randomize()
    desc = "cmp_rs1_rs2 (Test rs1 = rs2 = x" + str(r) + ")"
    writeCovVector(desc, r, r, rd, rs1val, rs2val, immval, rdval, test, xlen)

def make_rs1_corners(test, xlen):
  for v in corners:
    [rs1, rs2, rd, rs1val, rs2val, immval, rdval] = randomize()
    desc = "cp_rs1_corners (Test source rs1 value = " + hex(v) + ")"
    writeCovVector(desc, rs1, rs2, rd, v, rs2val, immval, rdval, test, xlen)

def make_rs2_corners(test, xlen):
  for v in corners:
    [rs1, rs2, rd, rs1val, rs2val, immval, rdval] = randomize()
    desc = "cp_rs2_corners (Test source rs2 value = " + hex(v) + ")"
    writeCovVector(desc, rs1, rs2, rd, rs1val, v, immval, rdval, test, xlen)

def make_rd_corners(test, xlen, corners):
  for v in corners:
    # rs1 = 0, rs2 = v, others are random
    [rs1, rs2, rd, rs1val, rs2val, immval, rdval] = randomize()
    desc = "cp_rd_corners (Test rd value = " + hex(v) + ")"
    writeCovVector(desc, rs1, 0, rd, v, rs2val, 0, rdval, test, xlen)
    # rs1, rs2 = v, others are random
    [rs1, rs2, rd, rs1val, rs2val, immval, rdval] = randomize()
    desc = "cp_rd_corners (Test rd value = " + hex(v) + ")"
    writeCovVector(desc, rs1, rs2, rd, v, v, v, rdval, test, xlen)
    # rs1 = all 1s, rs2 = v, others are random
    [rs1, rs2, rd, rs1val, rs2val, immval, rdval] = randomize()
    desc = "cp_rd_corners (Test rd value = " + hex(v) + ")"
    writeCovVector(desc, rs1, rs2, rd, -1, v, -1, rdval, test, xlen)


def make_rd_corners_auipc(test, xlen):
  for v in corners:
    [rs1, rs2, rd, rs1val, rs2val, immval, rdval] = randomize()
    desc = "cp_rd_corners_auipc (Test rd value = " + hex(v) + ")"
    writeCovVector(desc, rs1, rs2, rd,rs1val, rs2val, v, rdval, test, xlen)   

def make_rd_rs1_eqval(test, xlen):
  [rs1, rs2, rd, rs1val, rs2val, immval, rdval] = randomize()
  desc = "cmp_rdm_rs1_eqval (Test rs1 = rd = " + hex(rs1val) + ")"
  writeCovVector(desc, rs1, 0, rd, rdval, rs2val, immval, rdval, test, xlen)

def make_rd_rs2_eqval(test, xlen):
  [rs1, rs2, rd, rs1val, rs2val, immval, rdval] = randomize()
  desc = "cmp_rd_rs2_eqval (Test rs2 = rd = " + hex(rs2val) + ")"
  writeCovVector(desc, 0, rs2, rd, rs1val, rdval, immval, rdval, test, xlen)

def make_rs1_rs2_eqval(test, xlen):
  [rs1, rs2, rd, rs1val, rs2val, immval, rdval] = randomize()
  desc = "cmp_rs1_rs2_eqval (Test rs1 = rs2 = " + hex(rs1val) + ")"
  writeCovVector(desc, rs1, rs2, rd, rs1val, rs1val, immval, rdval, test, xlen)

def make_cp_gpr_hazard(test, xlen):
  for haz in ["raw", "waw", "war"]:
    for src in range(2):
      [rs1a, rs2a, rda, rs1vala, rs2vala, immvala, rdvala] = randomize()
      [rs1b, rs2b, rdb, rs1valb, rs2valb, immvalb, rdvalb] = randomize()
      # set up hazard
      if (haz == "raw"):
        if (src):
          rs2b = rda
        else:
          rs1b = rda
      elif (haz == "waw"):  
        rdb = rda
      elif (haz == "war"):
        if (src):
          rdb = rs2a
        else:
          rdb = rs1a
      desc = "cmp_gpr_hazard " + haz +  " test"
      writeHazardVector(desc, rs1a, rs2a, rda, rs1b, rs2b, rdb, test)

def make_rs1_sign(test, xlen):
   for v in [1, -1]:
    [rs1, rs2, rd, rs1val, rs2val, immval, rdval] = randomize()
    rs1val = abs(rs1val % 2**(xlen-1)) * v;
    desc = "cp_rs1_sign (Test source rs1 value = " + hex(rs1val) + ")"
    writeCovVector(desc, rs1, rs2, rd, rs1val, rs2val, immval, rdval, test, xlen)

def make_rs2_sign(test, xlen):
  for v in [1, -1]:
    [rs1, rs2, rd, rs1val, rs2val, immval, rdval] = randomize()
    rs2val = abs(rs2val % 2**(xlen-1)) * v;
    desc = "cp_rs2_sign (Test source rs2 value = " + hex(rs2val) + ")"
    writeCovVector(desc, rs1, rs2, rd, rs1val, rs2val, immval, rdval, test, xlen)

def make_cr_rs1_rs2_corners(test, xlen):
  for v1 in corners:
    for v2 in corners:
<<<<<<< HEAD
      # select distinct rs1 and rs2
      rs1 = 0
      rs2 = 0
      while (rs1 == rs2):
=======
      [rs1, rs2, rd, rs1val, rs2val, immval, rdval] = randomize()
      while rs1 == rs2:
>>>>>>> 8cebd8e5
        [rs1, rs2, rd, rs1val, rs2val, immval, rdval] = randomize()
      desc = "cr_rs1_rs2_corners (Test source rs1 = " + hex(v1) + " rs2 = " + hex(v2) + ")"
      writeCovVector(desc, rs1, rs2, rd, v1, v2, immval, rdval, test, xlen)

def make_imm_zero(test, xlen):
  [rs1, rs2, rd, rs1val, rs2val, immval, rdval] = randomize()
  desc = "cp_imm_zero"
  writeCovVector(desc, rs1, rs2, rd, rs1val, rs2val, 0, rdval, test, xlen)

def make_j_imm_ones_zeros(test, xlen):
  for align in range(2,19):
    lines = "\n# Testcase cp_imm_ones_zeros " + str(align) + "\n"
    lines = lines + "li x1, " + formatstr.format(randint(0, 2**xlen-1)) + "\n"
    lines = lines + "jal x20, 1f # jump to aligned address to stress immediate\n"
    lines = lines + ".align " + str(align) + "\n"
    lines = lines + "1:\n"
    f.write(lines)

def make_offset(test, xlen):
  if (test in btype):
    lines = "\n# Testcase cp_offset\n"
    lines = lines + "j 2f # jump past backward branch target\n"
    lines = lines + "1: j 3f # backward branch target: jump past backward branch\n"
    lines = lines + "2: " + test + " x0, x0, 1b # backward branch\n"
    lines = lines + "3: nop # done with sequence\n"
    f.write(lines)

def make_mem_hazard(test, xlen): 
  lines = "\n# Testcase mem_hazard (no dependency)\n"
  lines = lines + "la x1, scratch\n"
  lines = lines + test + " x2, 0(x1)\n"
  f.write(lines)

def make_f_mem_hazard(test, xlen):
  lines = "\n# Testcase f_mem_hazard (no dependency)\n"
  lines = lines + "la x1, scratch\n"
  lines = lines + test + " f2, 0(x1)\n"
  f.write(lines)

def make_cp_imm12_corners(test, xlen):
  desc = "cp_imm12_corners"
  [rs1, rs2, rd, rs1val, rs2val, immval, rdval] = randomize()
  for v1 in corners_imm:
    writeCovVector(desc, rs1, rs2, rd, rs1val, rs2val, v1, rdval, test, xlen)

def make_cr_rs1_imm_corners(test, xlen):
  desc = "cr_rs1_imm_corners"
  [rs1, rs2, rd, rs1val, rs2val, immval, rdval] = randomize()
  for v1 in corners:
    for v2 in corners_imm:
      writeCovVector(desc, rs1, rs2, rd, v1, rs2val, v2, rdval, test, xlen)

def make_imm_shift(test, xlen):
  desc = "cp_imm_shift"
  for shift in range(0, xlen):
    [rs1, rs2, rd, rs1val, rs2val, immval, rdval] = randomize()
    writeCovVector(desc, rs1, rs2, rd, rs1val, rs2val, shift, rdval, test, xlen)

def write_tests(coverpoints, test, xlen):
  for coverpoint in coverpoints:
    if (coverpoint == "cp_asm_count"):
      pass
    elif (coverpoint == "cp_rd"):
      make_rd(test, xlen)
    elif (coverpoint == "cp_fd"):
      make_fd(test, xlen)
    elif (coverpoint == "cp_rs1"):
      make_rs1(test, xlen)
    elif (coverpoint == "cp_rs2"):
      make_rs2(test, xlen)
    elif (coverpoint == "cmp_rd_rs1"):
      make_rd_rs1(test, xlen)
    elif (coverpoint == "cmp_rd_rs2"):
      make_rd_rs2(test, xlen)
    elif (coverpoint == "cmp_rd_rs1_rs2"):
      make_rd_rs1_rs2(test, xlen)
    elif (coverpoint == "cmp_rs1_rs2"):
      make_rs1_rs2(test, xlen)
    elif (coverpoint == "cp_rs1_corners"):
      make_rs1_corners(test, xlen)
    elif (coverpoint == "cp_rs2_corners"):
      make_rs2_corners(test, xlen)
    elif (coverpoint == "cp_rd_corners"):
      make_rd_corners(test, xlen, corners)
    elif (coverpoint == "cp_rd_corners_lw" or coverpoint == "cp_rd_corners_lwu"):
      make_rd_corners(test, xlen, corners_32bits)
    elif (coverpoint == "cp_rd_corners_lh" or coverpoint == "cp_rd_corners_lhu"):
      make_rd_corners(test, xlen, corners_16bits)           # Make rd corners for lh and lhu for both RV32I & RV64I
    elif (coverpoint == "cp_rd_corners_lb" or coverpoint == "cp_rd_corners_lbu"):
      make_rd_corners(test, xlen, corners_8bits)            # Make rd corners for lb and lbu for both RV32I & RV64I
    elif (coverpoint == "cp_rd_corners_auipc"):
      make_rd_corners_auipc(test, xlen)
    elif (coverpoint == "cp_rs1_nx0"):
      make_cp_rs1_nx0(test, xlen)
    elif (coverpoint == "cmp_rd_rs1_eqval"):
      make_rd_rs1_eqval(test, xlen)
    elif (coverpoint == "cmp_rd_rs2_eqval"):
      make_rd_rs2_eqval(test, xlen)
    elif (coverpoint == "cmp_rs1_rs2_eqval"):
      make_rs1_rs2_eqval(test, xlen)
    elif (coverpoint == "cp_rs1_sign"):
      make_rs1_sign(test, xlen)
    elif (coverpoint == "cp_rs2_sign"):
      make_rs2_sign(test, xlen)
    elif (coverpoint == "cp_rd_sign"):
      pass # already covered by rd_corners
    elif (coverpoint == "cr_rs1_rs2_corners"):
      make_cr_rs1_rs2_corners(test, xlen)
    elif (coverpoint == "cp_imm12_corners"):
      make_cp_imm12_corners(test, xlen)
    elif (coverpoint == "cr_rs1_imm_corners"):
      make_cr_rs1_imm_corners(test, xlen)
    elif (coverpoint == "cr_rs1_rs2"):
      pass # already covered by cr_rs1_rs2_corners
    elif (coverpoint == "cp_gpr_hazard"):
      make_cp_gpr_hazard(test, xlen)
    elif (coverpoint == "cp_rs1_toggle"):
      pass #TODO toggle not needed and seems to be covered by other things
    elif (coverpoint == "cp_rs2_toggle"):
      pass #TODO toggle not needed and seems to be covered by other things
    elif (coverpoint == "cp_rd_toggle"):
      pass #TODO toggle not needed and seems to be covered by other things
    elif (coverpoint == "cp_imm_sign"):
      make_imm_zero(test, xlen)
    elif (coverpoint == "cp_imm_ones_zeros"):
      if (test in jtype):
        make_j_imm_ones_zeros(test, xlen)
    elif (coverpoint == "cp_mem_hazard"):
      make_mem_hazard(test, xlen)
    elif (coverpoint == "cp_f_mem_hazard"):
      make_f_mem_hazard(test, xlen)
    elif (coverpoint == "cp_imm_zero"):
      make_imm_zero(test, xlen)
    elif (coverpoint == "cp_mem_unaligned"):
      pass # seems this should be part of privileged tests
    elif (coverpoint == "cp_offset"):
      make_offset(test, xlen)
    elif (coverpoint == "cr_nord_rs1_rs2"):
      pass #TODO (not if crosses are not needed)
    elif (coverpoint == "cp_imm_shift"):
      make_imm_shift(test, xlen)
    elif (coverpoint == "cp_rd_boolean"):
      pass # covered by other generators
    else:
      print("Warning: " + coverpoint + " not implemented yet for " + test)
      
def getcovergroups(coverdefdir, coverfiles):
  coverpoints = {}
  curinstr = ""
  for coverfile in coverfiles:
    coverfile = coverdefdir + "/" + coverfile + "_coverage.svh"
    f = open(coverfile, "r")
    for line in f:
      m = re.search(r'cp_asm_count.*\"(.*)"', line)
      if (m):
#        if (curinstr != ""):
#          print(curinstr + ": " + str(coverpoints[curinstr]))
        curinstr = m.group(1)
        coverpoints[curinstr] = []
      m = re.search("\s*(\S+) :", line)
      if (m):
        coverpoints[curinstr].append(m.group(1))
    f.close()
    print(coverpoints)
    return coverpoints

##################################
# main body
##################################

if __name__ == '__main__':
  # change these to suite your tests
  WALLY = os.environ.get('WALLY')
  rtype = ["add", "sub", "sll", "slt", "sltu", "xor", "srl", "sra", "or", "and",
            "addw", "subw", "sllw", "srlw", "sraw",
            "mul", "mulh", "mulhsu", "mulhu", "div", "divu", "rem", "remu",
            "mulw", "divw", "divuw", "remw", "remuw",
            "czero.eqz", "czero.nez"
            ]
  loaditype = ["lb", "lh", "lw", "ld", "lbu", "lhu", "lwu"]
  shiftitype = ["slli", "srli", "srai", "slliw", "srliw", "sraiw"]
  shiftiwtype = ["slliw", "srliw", "sraiw"]
  itype = ["addi", "slti", "sltiu", "xori", "ori", "andi", "addiw"]
  stype = ["sb", "sh", "sw", "sd"]
  btype = ["beq", "bne", "blt", "bge", "bltu", "bgeu"]
  jtype = ["jal"]
  jalrtype = ["jalr"]
  utype = ["lui", "auipc"]
  fltype = ["flw"]
  fcomptype = ["feq.s", "flt.s", "fle.s"]
  citype = ["c.lui"]
  # TODO: auipc missing, check whatelse is missing in ^these^ types


  author = "David_Harris@hmc.edu"
  xlens = [32, 64]
  numrand = 3
  corners = []

  # setup
  seed(0) # make tests reproducible

  # generate files for each test
  for xlen in xlens:
    for extension in ["I", "M", "F", "Zicond","Zca"]:
      coverdefdir = WALLY+"/addins/cvw-arch-verif/fcov/rv"+str(xlen)
      coverfiles = ["RV"+str(xlen)+extension] 
      coverpoints = getcovergroups(coverdefdir, coverfiles)
      formatstrlen = str(int(xlen/4))
      formatstr = "0x{:0" + formatstrlen + "x}" # format as xlen-bit hexadecimal number
      formatrefstr = "{:08x}" # format as xlen-bit hexadecimal number with no leading 0x
      if (xlen == 32):
        storecmd = "sw"
        wordsize = 4
      else:
        storecmd = "sd"
        wordsize = 8
      
      corners = [0, 1, 2, 2**(xlen-1), 2**(xlen-1)+1, 2**(xlen-1)-1, 2**(xlen-1)-2, 2**xlen-1, 2**xlen-2]
      if (xlen == 32):
        corners = corners + [0b01011011101111001000100001110111, 0b10101010101010101010101010101010, 0b01010101010101010101010101010101]
      else:
        corners = corners + [0b0101101110111100100010000111011101100011101011101000011011110111, # random
                             0b1010101010101010101010101010101010101010101010101010101010101010, # walking odd
                             0b0101010101010101010101010101010101010101010101010101010101010101, # walking even
                             0b0000000000000000000000000000000011111111111111111111111111111111, # Wmax
                             0b0000000000000000000000000000000011111111111111111111111111111110, # Wmaxm1
                             0b0000000000000000000000000000000100000000000000000000000000000000, # Wmaxp1
                             0b0000000000000000000000000000000100000000000000000000000000000001] # Wmaxp2
      corners_imm = [0, 1, 2, 1023, 1024, 2047, -2048, -2047, -2, -1]
      corners_16bits = [0, 1, 2, 2**(15), 2**(15)+1,2**(15)-1, 2**(15)-2, 2**(16)-1, 2**(16)-2,
                    0b0101010101010101, 0b1010101010101010, 0b0101101110111100, 0b1101101110111100]
      corners_8bits = [0, 1, 2, 2**(7), 2**(7)+1,2**(7)-1, 2**(7)-2, 2**(8)-1, 2**(8)-2,
                        0b01010101, 0b10101010, 0b01011011, 0b11011011]
      corners_32bits = [0, 1, 2, 2**(31), 2**(31)+1, 2**(31)-1, 2**(31)-2, 2**32-1, 2**32-2,
                        0b10101010101010101010101010101010, 0b01010101010101010101010101010101,
                        0b01100011101011101000011011110111, 0b11100011101011101000011011110111]

      WALLY = os.environ.get('WALLY')
      pathname = WALLY+"/addins/cvw-arch-verif/tests/rv" + str(xlen) + "/"+extension+"/"
      cmd = "mkdir -p " + pathname + " ; rm -f " + pathname + "/*" # make directory and remove old tests in dir
      os.system(cmd)
      for test in coverpoints.keys():
        basename = "WALLY-COV-" + test 
        fname = pathname + "/" + basename + ".S"

        # print custom header part
        f = open(fname, "w")
        line = "///////////////////////////////////////////\n"
        f.write(line)
        line="// "+fname+ "\n// " + author + "\n"
        f.write(line)
        line ="// Created " + str(datetime.now()) + "\n"
        f.write(line)

        # insert generic header
        h = open(WALLY+"/addins/cvw-arch-verif/templates/testgen_header.S", "r")
        for line in h:  
          f.write(line)

        # print directed and random test vectors
        # Coverage for R-type arithmetic instructions
        #if (test not in rtests):
        #  exit("Error: %s not implemented yet" % test)
        #else:
        #  write_rtype_arith_vectors(test, xlen)
        write_tests(coverpoints[test], test, xlen) 

        # print footer
        line = "\n.EQU NUMTESTS," + str(1) + "\n\n"
        f.write(line)
        h = open(WALLY+"/addins/cvw-arch-verif/templates/testgen_footer.S", "r")
        for line in h:  
          f.write(line)

      # Finish
      f.close()<|MERGE_RESOLUTION|>--- conflicted
+++ resolved
@@ -293,15 +293,9 @@
 def make_cr_rs1_rs2_corners(test, xlen):
   for v1 in corners:
     for v2 in corners:
-<<<<<<< HEAD
       # select distinct rs1 and rs2
-      rs1 = 0
-      rs2 = 0
-      while (rs1 == rs2):
-=======
       [rs1, rs2, rd, rs1val, rs2val, immval, rdval] = randomize()
       while rs1 == rs2:
->>>>>>> 8cebd8e5
         [rs1, rs2, rd, rs1val, rs2val, immval, rdval] = randomize()
       desc = "cr_rs1_rs2_corners (Test source rs1 = " + hex(v1) + " rs2 = " + hex(v2) + ")"
       writeCovVector(desc, rs1, rs2, rd, v1, v2, immval, rdval, test, xlen)
