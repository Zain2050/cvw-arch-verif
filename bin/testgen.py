--- conflicted
+++ resolved
@@ -25,11 +25,6 @@
 # functions
 ##################################
 
-# OLD FUNCTION: 
-# def insertTemplate(name):
-#   f.write(f"\n # {name}\n")
-#   with open(f"{ARCH_VERIF}/templates/testgen/{name}") as h:
-#     f.write(h.read())
 def insertTemplate(name):
     f.write(f"\n # {name}\n")
     with open(f"{ARCH_VERIF}/templates/testgen/{name}") as h:
@@ -131,8 +126,6 @@
     if imm & pow(2, immlen-1):
       imm = imm - pow(2, immlen)
   return str(imm)
-
-
 
 def writeSIGUPD(rd):
     global sigupd_count  # Allow modification of global variable
@@ -180,19 +173,10 @@
   l = lines
   oldSigReg = sigReg
   while (sigReg == rs1 or sigReg == rs2 or sigReg == rd or sigReg == rs3):
-    #print(sigReg, rs1, rs2, rs3)
     sigReg = randint(1,31)
-    #print(f"{sigReg=}")
-    #print(sigReg, rs1, rs2, rs3)
 
   if (sigReg != oldSigReg):
     l = lines + "mv x" + str(sigReg) + ", x" + str(oldSigReg) + " # switch signature pointer register to avoid conflict with test\n"
-  # if (not lockstep): # only needed for signature tests
-  #   oldSigReg = sigReg
-  #   while (sigReg == rs1 or sigReg == rs2 or sigReg == rd):
-  #     sigReg = (sigReg + 1) % 4 + 4
-  #   if (sigReg != oldSigReg):
-  #     l = lines + "mv x" + str(sigReg) + ", x" + str(oldSigReg) + " # switch signature pointer register to avoid conflict with test\n"
   return l
 
 # getSigInfo returns the store instruction and offset increment for the current test
@@ -240,26 +224,10 @@
     l = l + writeSIGUPD_F(rd)
   else:
     l = l + writeSIGUPD(rd)
-  #macro = writeSIGUPD(registerArray[0][testindex])
-  # if (not lockstep):
-  #   if (floatdest):
-  #     comment = "# FLOAT SIGNATURE\n"
-  #   else:
-  #     comment = "# INT SIGNATURE\n"
-  #   [storeinstr, offsetInc] = getSigInfo(floatdest)
-  #   rdPrefix = "f" if floatdest else "x"
-  #   l = l + f"{storeinstr} {rdPrefix}{rd}, {sigOffset}(x{sigReg}); nop; nop {comment}\n"
-  #   if (floatdest):
-  #     [intstoreinstr, dummy] = getSigInfo(False)
-  #     l = l + f"csrr x{rd}, fflags # read fflags\n"
-  #     l = l + f"{intstoreinstr} x{rd}, {sigOffset+offsetInc}(x{sigReg}); nop; nop # FFLAGS SIGNATURE\n"
-  #   l = l + incrementSigOffset(offsetInc*(2 if floatdest else 1))
   return l
 
-<<<<<<< HEAD
 def writeJumpTest(lines, rd, rs1, rs2, xlen, jumpline):
-        # Ensure rs2 is not equal to rs1
-  #rs2 = randomNonconflictingReg(test)
+  # Ensure rs2 is not equal to rs1
   if rs2 == rs1:
     rs2 = (rs1 + 1) % 32  # pick a different register
   l = lines + f"auipc x{rs2}, 0 \n"
@@ -276,44 +244,11 @@
   l = l + f"addi x{rd}, x{rd}, 4 \n"
   l = l + "1:\n"
   l = l + writeSIGUPD(rd)
-=======
-def writeJumpTest(lines, rd, rs1, xlen, jumpline):
-  l = lines + jumpline
-  # if (lockstep):
-  l = l + "nop\nnop\n"
-  l = l + "1:\n"
-  # else:
-  #   [storeinstr, offsetInc] = getSigInfo(False)
-  #   l = l + f"auipc x{rs1}, 0 # should be skipped\n"
-  #   l = l + f"{storeinstr} x{rs1}, {sigOffset}(x{sigReg}) # should be skipped\n"
-  #   l = l + "1:\n"
-  #   l = l + "# JUMP SIGNATURE\n"
-  #   l = l + f"{storeinstr} x{rd}, {sigOffset+offsetInc}(x{sigReg}) # should be taken\n"
-  #   l = l + f"auipc x{rs1}, 0 # should be taken\n"
-  #   l = l + f"{storeinstr} x{rs1}, {sigOffset+offsetInc*2}(x{sigReg}) # should be taken\n" 
-  #   l = l + incrementSigOffset(offsetInc*3)
-  return l 
-
-def writeBranchTest(lines, rs1, xlen, branchline):
-  l = lines + branchline
-  # if (lockstep):
-  l = l + "nop\nnop\n"
-  l = l + "1:\n"
-  # else:
-  #   l = l + "# BRANCH SIGNATURE\n"
-  #   [storeinstr, offsetInc] = getSigInfo(False)
-  #   l = l + f"sw x{rs1}, {sigOffset}(x{sigReg}) # write garbage; should be skipped\n"
-  #   l = l + "1:\n"
-  #   l = l + f"auipc x{rs1}, 0 # should be taken\n"
-  #   l = l + f"{storeinstr} x{rs1}, {sigOffset+offsetInc}(x{sigReg}) # should be taken\n" 
-  #   l = l + incrementSigOffset(2*offsetInc)
->>>>>>> 0d408089
   return l 
 
 def writeStoreTest(lines, test, rs2, xlen, storeline):
   #writestoretest need to be replaced. -< new signature method like stores done with hamza
   l = lines + storeline
-<<<<<<< HEAD
   if (not lockstep):
     l = l + "# STORE SIGNATURE\n"
     writeTest = test # use same instruction for writing, but in non-compressed form if necessary
@@ -324,18 +259,6 @@
     rdPrefix = "f" if floatdest else "x"
     #l = l + storeinstr + " " + rdPrefix + str(rs2) + ", " + str(sigOffset+offsetInc) + "(x" + str(sigReg) + "); nop; nop; nop # store result into signature memory\n"
     #l = l + incrementSigOffset(offsetInc*2)
-=======
-  # if (not lockstep):
-  #   l = l + "# STORE SIGNATURE\n"
-  #   writeTest = test # use same instruction for writing, but in non-compressed form if necessary
-  #   if (writeTest.startswith("c.")):
-  #     writeTest = test[2:] # remove the c. prefix
-  #   floatdest = test in ["c.fsw","c.fsd", "c.fswsp", "c.fsdsp", "fsw", "fsd", "fsh", "fsq"]
-  #   [storeinstr, offsetInc] = getSigInfo(floatdest)
-  #   rdPrefix = "f" if floatdest else "x"
-  #   l = l + storeinstr + " " + rdPrefix + str(rs2) + ", " + str(sigOffset+offsetInc) + "(x" + str(sigReg) + "); nop; nop; nop # store result into signature memory\n"
-  #   l = l + incrementSigOffset(offsetInc*2)
->>>>>>> 0d408089
   return l
 
 def genFrmTests(testInstr, rd, floatdest):
@@ -633,19 +556,8 @@
       lines = lines + mv + " f" + str(rs2) + ", x" + str(rs1) + " # move the random value into fs2\n"
     offset = int(ZextImm6(immval))*mul
     # Determine where to store
-<<<<<<< HEAD
-    if (lockstep):
-      lines = lines + "la sp" + ", scratch" + " # base address \n"
-      lines = lines + f"addi sp, sp, {-offset} # offset stack pointer from signature\n"
-    #else:
-      #lines = lines + f"addi sp, x{sigReg}, {sigOffset-offset} # offset stack pointer from signature\n"
-=======
-    # if (lockstep):
     lines = lines + "la sp" + ", scratch" + " # base address \n"
     lines = lines + f"addi sp, sp, {-offset} # offset stack pointer from signature\n"
-    # else:
-    #   lines = lines + f"addi sp, x{sigReg}, {sigOffset-offset} # offset stack pointer from signature\n"
->>>>>>> 0d408089
     storeline = test + " " + type + str(rs2) +", " + str(offset) + "(sp)" + "# perform operation\n"
     lines = writeStoreTest(lines, test, rs2, xlen, storeline)
   elif (test in csbtype + cshtype):
@@ -1380,6 +1292,12 @@
     lines = lines + "auipc x" + str(rs1) + ", 0 # loading PC\n"
     lines = lines + test + " x" + str(rs2) +  ", x" + str(rs2) + ", 0 # backward jalr\n"
     lines = lines + "addi x" + str(rs1) + ", x" + str(rs1) + ", 4  # Adding to PC if branch fails\n" 
+  elif (test in crtype):
+    lines = lines + "j 2f # jump past backward branch target\n"
+    lines = lines + "1: j 3f # backward branch target: jump past backward branch\n"
+    rs1 = randomNonconflictingReg(test)
+    lines = lines + "2: " + "la x" + str(rs1) + ", 1b\n"
+    lines = lines + test + " x" + str(rs1) + " # backward branch\n"
   elif (test in cjtype): #THIS MACRO IS NOT CORRECTLY IMPLEMENTED SINCE I HAVENT CHECKED IT YET TODO:
     lines = lines + "j 2f # jump past backward branch target\n"
     lines = lines + "1: j 3f # backward branch target: jump past backward branch\n"
@@ -2380,110 +2298,6 @@
           storecmd = "sw"
           wordsize = 4
         else:
-<<<<<<< HEAD
-          extensions = getExtensions() # find all extensions in 
-          E_suffix = ""
-          maxreg = 31 # I uses registers x0-x31
-        #print(extensions)
-        for extension in extensions:
-        #for extension in ["I"]:  # temporary for faster run
-          coverdefdir = f"{ARCH_VERIF}/fcov/unpriv"
-          coverfiles = [extension]
-          coverpoints = getcovergroups(coverdefdir, coverfiles, xlen)
-          pathname = f"{ARCH_VERIF}/tests/{subdir}/rv{xlen}{E_suffix}/{extension}"
-          #print(extension+": "+str(coverpoints))
-          print("Generating tests for " + pathname)
-          formatstrlen = str(int(xlen/4))
-          formatstr = "0x{:0" + formatstrlen + "x}" # format as xlen-bit hexadecimal number
-          formatrefstr = "{:08x}" # format as xlen-bit hexadecimal number with no leading 0x
-          if (xlen == 32):
-            storecmd = "sw"
-            wordsize = 4
-          else:
-            storecmd = "sd"
-            wordsize = 8
-          if (extension in ["D", "ZfaD", "ZfhD","Zcd","ZfaZfhD","ZfhminD"]):
-            flen = 64
-          elif (extension in ["Q", "ZfaQ", "ZfhQ"]):
-            flen = 128
-          else:
-            flen = 32
-          formatstrlenFP = str(int(flen/4))
-          formatstrFP = "0x{:0" + formatstrlenFP + "x}" # format as flen-bit hexadecimal number
-          corners = [0, 1, 2, 2**(xlen-1), 2**(xlen-1)+1, 2**(xlen-1)-1, 2**(xlen-1)-2, 2**xlen-1, 2**xlen-2]
-          if (xlen == 32):
-            corners = corners + [0b01011011101111001000100001110010, 0b10101010101010101010101010101010, 0b01010101010101010101010101010101]
-          else:
-            corners = corners + [0b0101101110111100100010000111011101100011101011101000011011110010, # random
-                                0b1010101010101010101010101010101010101010101010101010101010101010, # walking odd
-                                0b0101010101010101010101010101010101010101010101010101010101010101, # walking even
-                                0b0000000000000000000000000000000011111111111111111111111111111111, # Wmax
-                                0b0000000000000000000000000000000011111111111111111111111111111110, # Wmaxm1
-                                0b0000000000000000000000000000000100000000000000000000000000000000, # Wmaxp1
-                                0b0000000000000000000000000000000100000000000000000000000000000001] # Wmaxp2
-
-            corners_sraiw = [0b0000000000000000000000000000000000000000000000000000000000000000,
-                            0b0000000000000000000000000000000000000000000000000000000000000001,
-                            0b1111111111111111111111111111111111111111111111111111111111111111,
-                            0b0000000000000000000000000000000001111111111111111111111111111111,
-                            0b1111111111111111111111111111111110000000000000000000000000000000]
-
-
-
-
-          # global NaNBox_tests
-          NaNBox_tests = False
-
-          # cmd = "mkdir -p " + pathname + " ; rm -f " + pathname + "/*" # make directory and remove old tests in dir
-          cmd = "mkdir -p " + pathname # make directory
-          os.system(cmd)
-          for test in coverpoints.keys():
-            # print("Generating test for ", test, " with entries: ", coverpoints[test])
-            
-            sigupd_count = 10 # number of entries in signature - start with a margin of 10 spaces
-            basename = "WALLY-COV-" + test
-            fname = pathname + "/" + basename + ".S"
-            tempfname = pathname + "/" + basename + "_temp.S"
-
-            # print custom header part
-            f = open(tempfname, "w")
-            line = "///////////////////////////////////////////\n"
-            f.write(line)
-            line="// "+fname+ "\n// " + author + "\n"
-            f.write(line)
-            # Don't print creation date because this forces rebuild of files that are otherwise identical
-            #line ="// Created " + str(datetime.now()) + "\n"
-            #f.write(line)
-
-            # insert generic header
-            insertTemplate("testgen_header.S")
-
-            sigTotal = 0 # total number of bytes in signature
-            sigReg = 3 # start with x4 for signatures ->marina changed it to x3 beucase that what riscv-arch-test uses TO DO
-
-            # add assembly lines to enable fp where needed
-            if test in floattypes:
-              float_en = "\n# set mstatus.FS to 01 to enable fp\nli t0,0x4000\ncsrs mstatus, t0\n\n"
-              f.write(float_en)
-
-            write_tests(coverpoints[test], test, xlen)
-
-            # print footer
-            line = "\n.EQU SIGSIZE," + str(sigTotal) + "\n\n"
-            f.write(line)
-            insertTemplate("testgen_footer.S")  
-
-            # Finish
-            f.close()
-
-            # if new file is different from old file, replace old file with new file
-            if os.path.exists(fname):
-              if filecmp.cmp(fname, tempfname): # files are the same
-                os.system(f"rm {tempfname}") # remove temp file
-              else:
-                os.system(f"mv {tempfname} {fname}")
-                print("Updated " + fname)
-=======
           storecmd = "sd"
           wordsize = 8
         if (extension in ["D", "ZfaD", "ZfhD","Zcd","ZfaZfhD","ZfhminD"]):
@@ -2523,7 +2337,7 @@
         os.system(cmd)
         for test in coverpoints.keys():
           # print("Generating test for ", test, " with entries: ", coverpoints[test])
-
+          sigupd_count = 10 # number of entries in signature - start with a margin of 10 spaces
           basename = "WALLY-COV-" + test
           fname = pathname + "/" + basename + ".S"
           tempfname = pathname + "/" + basename + "_temp.S"
@@ -2541,9 +2355,8 @@
           # insert generic header
           insertTemplate("testgen_header.S")
 
-          sigOffset = 0 # offset of signature from signature pointer
           sigTotal = 0 # total number of bytes in signature
-          sigReg = 4 # start with x4 for signatures
+          sigReg = 3 # start with x4 for signatures ->marina changed it to x3 beucase that what riscv-arch-test uses TO DO
 
           # add assembly lines to enable fp where needed
           if test in floattypes:
@@ -2564,7 +2377,6 @@
           if os.path.exists(fname):
             if filecmp.cmp(fname, tempfname): # files are the same
               os.system(f"rm {tempfname}") # remove temp file
->>>>>>> 0d408089
             else:
               os.system(f"mv {tempfname} {fname}")
               print("Updated " + fname)
