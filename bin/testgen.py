--- conflicted
+++ resolved
@@ -182,13 +182,6 @@
     lines = lines + "sw x" + str(tempreg) + ", " + signedImm12(immval) + "(x" + str(rs1) + ") # store value to memory\n"
     lines = lines + "flw f" + str(rs2)  + ", " + signedImm12(immval) + "(x" + str(rs1) + ") # load value into f register\n" 
     lines = lines + test + " f" + str(rs2)  + ", " + signedImm12(immval) + "(x" + str(rs1) + ") # perform operation\n" 
-<<<<<<< HEAD
-
-  elif (test in fcomptype): # ["feq.s", "flt.s", "fle.s"]
-      lines = lines + "# set mstatus.FS to 01 to enable fp \n"
-      lines = lines + "li t0,0x4000\ncsrs mstatus, t0\n\n"
-      lines = lines + test + " x" + str(rd) + ", f" + str(rs1) + ", f" + str(rs2) + " # perform fcomp-type op\n"
-=======
   elif (test in F2Xtype):#["fcvt.w.s", "fcvt.wu.s", "fmv.x.w"]
     while (rs2 == rs1):
       rs2 = randint(1, 31)
@@ -197,10 +190,10 @@
     lines = lines +  "sw x" + str(rs1) + ", " +  "0(x" + str(rs2) + ") # store value to memory\n"
     lines = lines + "flw f" + str(rs1) + ", " +  "0(x" + str(rs2) + ") # load value into f register\n"
     lines = lines + test + " x" + str(rd) + ", f" + str(rs1) + " # perform operation\n"
-  elif (test in fcomptype):
-    # TODO: fill out fcomp type to implement feq.s, flt.s, fle.s 
-    pass
->>>>>>> e62feddb
+  elif (test in fcomptype): # ["feq.s", "flt.s", "fle.s"]
+      lines = lines + "# set mstatus.FS to 01 to enable fp \n"
+      lines = lines + "li t0,0x4000\ncsrs mstatus, t0\n\n"
+      lines = lines + test + " x" + str(rd) + ", f" + str(rs1) + ", f" + str(rs2) + " # perform fcomp-type op\n"
   else:
     print("Error: %s type not implemented yet" % test)
   f.write(lines)
