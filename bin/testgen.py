#!/usr/bin/env python3
##################################
# testgen.py
#
# David_Harris@hmc.edu 27 March 2024
# SPDX-License-Identifier: Apache-2.0 WITH SHL-2.1
#
# Generate directed tests for functional coverage
##################################

##################################
# libraries
##################################
from datetime import datetime
from random import randint 
from random import seed
from random import getrandbits
import os
import re

##################################
# functions
##################################

def legalizecompr(r):
  # bring into range 8-15 for compressed instructions with limited
  return r % 8 + 8

def shiftImm(imm, xlen):
  imm = imm % xlen
  return str(imm)

def signedImm12(imm):
  imm = imm % pow(2, 12)
  if (imm & 0x800):
    imm = imm - 0x1000
  return str(imm)

def unsignedImm20(imm):
  imm = imm % pow(2, 20)
  return str(imm)

def unsignedImm6(imm):
  imm = imm % pow(2, 5) # *** seems it should be 6, but this is causing assembler error right now for instructions with imm > 31 like c.lui x15, 60
  # zero immediates are prohibited
  if imm == 0:
    imm = 1
  return str(imm)

def unsignedImm10(imm):
  imm = imm % pow(2, 10)
  # zero immediates are prohibited
  if imm == 0:
    imm = 16
  return str(imm)

def writeCovVector(desc, rs1, rs2, rd, rs1val, rs2val, immval, rdval, test, xlen, rs3=None, rs3val=None):
  lines = "\n# Testcase " + str(desc) + "\n"
  if (rs1val < 0):
    rs1val = rs1val + 2**xlen
  if (rs2val < 0):
    rs2val = rs2val + 2**xlen
  lines = lines + "li x" + str(rd) + ", " + formatstr.format(rdval) + " # initialize rd to a random value that should get changed; helps covering rd_toggle\n"
  if (test in rtype):
    lines = lines + "li x" + str(rs1) + ", " + formatstr.format(rs1val) + " # initialize rs1\n"
    lines = lines + "li x" + str(rs2) + ", " + formatstr.format(rs2val) + " # initialize rs2\n"
    lines = lines + test + " x" + str(rd) + ", x" + str(rs1) + ", x" + str(rs2) + " # perform operation\n" 
  if (test in frtype):
    lines = lines + "la x2, scratch\n"
    lines = lines + "li x3, " + formatstr.format(rs1val) + " # prep fs1\n"
    lines = lines + "sw x3, 0(x2) # store fs1 value in memory\n"
    lines = lines + "flw f" + str(rs1) + ", 0(x2) # load fs1 value from memory\n"
    lines = lines + "li x4, " + formatstr.format(rs2val) + " # prep fs2\n"
    lines = lines + "sw x3, 0(x2) # store fs2 value in memory\n"
    lines = lines + "flw f" + str(rs2) + ", 0(x2) # load fs2 value from memory\n"
    lines = lines + test + " f" + str(rd) + ", f" + str(rs1) + ", f" + str(rs2) + " # perform operation\n" 
  elif (test in citype):
    if(test == "c.lui" and rd ==2): # rd ==2 is illegal operand 
      rd = 9 # change to arbitrary other register
    if (test == "c.addi16sp"):
      rd = legalizecompr(rd)
      lines = lines + test + " sp, " + unsignedImm10(immval*16) + " # perform operation\n"
    else:
      lines = lines + test + " x" + str(rd) + ", " + unsignedImm6(immval) + " # perform operation\n"
  elif (test in crtype):
    if ((test == "c.add" or test == "c.mv") and (rd == 0 or rs2 == 0)):
      rd = 10
      rs2 = 11
    lines = lines + test + " x" + str(rd) + ", x" + str(rs2) + " # perform operation\n"
  elif (test in ciwtype): # addi4spn
    rd = legalizecompr(rd)
    lines = lines + test + " x" + str(rd) + ", sp, " + unsignedImm10(immval*4) + " # perform operation\n"
   # lines = lines + test + " x" + str(rd) + ", sp, 32 # perform operation\n"
  elif (test in shiftitype):
    lines = lines + "li x" + str(rs1) + ", " + formatstr.format(rs1val) + " # initialize rs1\n"
    if (test in shiftiwtype):
      lines = lines + test + " x" + str(rd) + ", x" + str(rs1) + ", " + shiftImm(immval, 32) + " # perform operation\n"
    else:
      lines = lines + test + " x" + str(rd) + ", x" + str(rs1) + ", " + shiftImm(immval, xlen) + " # perform operation\n"
  elif (test in itype):
    lines = lines + "li x" + str(rs1) + ", " + formatstr.format(rs1val) + " # initialize rs1\n"
    lines = lines + test + " x" + str(rd) + ", x" + str(rs1) + ", " + signedImm12(immval) + " # perform operation\n"
  elif (test in loaditype):#["lb", "lh", "lw", "ld", "lbu", "lhu", "lwu"]
    if (rs1 != 0):
      lines = lines + "li x" + str(rs2) + ", " + formatstr.format(rs2val)  + " # initialize rs2\n"
      lines = lines + "la x" + str(rs1) + ", scratch" + " # base address \n"
      lines = lines + "addi x" + str(rs1) + ", x" + str(rs1) + ", " + signedImm12(-immval) + " # sub immediate from rs1 to counter offset\n"
      if (xlen == 32):
        storeop = "sw"
      else:
        storeop = "sd"
      lines = lines + storeop + " x" + str(rs2) + ", " + signedImm12(immval) +" (x" + str(rs1) + ") # store value to put something in memory\n"
      lines = lines + test + " x" + str(rd) + ", " + signedImm12(immval) + "(x" + str(rs1) + ") # perform operation\n"
#      lines = lines + test + " x" + str(rd) + ", 0(x" + str(rs1) + ") # perform operation\n"
  elif (test in stype):#["sb", "sh", "sw", "sd"]
    if (rs1 != 0):
      if (rs2 == rs1): # make sure registers are different so they don't conflict
          rs2 = (rs1 + 1) % 32
          if (rs2 == 0):
            rs2 = 1
      lines = lines + "li x" + str(rs2) + ", " + formatstr.format(rs2val)  + " # initialize rs2\n"
      lines = lines + "la x" + str(rs1) + ", scratch" + " # base address \n"
      lines = lines + "addi x" + str(rs1) + ", x" + str(rs1) + ", " + signedImm12(-immval) + " # sub immediate from rs1 to counter offset\n"
      lines = lines + test + " x" + str(rs2) + ", " + signedImm12(immval) + "(x" + str(rs1) + ") # perform operation \n"
  elif (test in btype):#["beq", "bne", "blt", "bge", "bltu", "bgeu"]
    for same in range(2):
      if (same):
        rs1val = rs2val
        lines = lines + "# same values in both registers\n"
      lines = lines + "nop\n"
      lines = lines + "li x" + str(rs1) + ", " + formatstr.format(rs1val) + " # initialize rs1\n"
      lines = lines + "li x" + str(rs2) + ", " + formatstr.format(rs2val) + " # initialize rs2\n"
      lines = lines + test + " x" + str(rs1) + ", x" + str(rs2) + ", some_label_for_btype_" + str(immval) + str(same) + " # perform operation \n"
      lines = lines + "addi x0, x1, 1\n"
      lines = lines + "some_label_for_btype_" + str(immval)+ str(same) + ":\n"
      lines = lines + "addi x0, x2, 2\n"
      lines = lines + "nop\nnop\nnop\nnop\nnop\n"
  elif (test in jtype):#["jal"]
    lines = lines + "jal x" + str(rd) + ", 1f # perform operation\n"
    lines = lines + "nop\n"
    lines = lines + "1:\n"
  elif (test in jalrtype):#["jalr"]
    lines = lines + "la x" + str(rs1) + ", 1f\n"
    lines = lines + "addi x" + str(rs1) + ", x" + str(rs1) + ", " + signedImm12(-immval) + " # add immediate to lower part of rs1\n"
    lines = lines + "jalr x" + str(rd) + ", x" + str(rs1) + ", " + signedImm12(immval) + " # perform operation\n"
    lines = lines + "nop\n"
    lines = lines + "1:\n"
  elif (test in utype):#["lui", "auipc"]
    lines = lines + test + " x" + str(rd) + ", " + unsignedImm20(immval) + " # perform operation\n"
  elif (test in fr4type): #["fmadd.s", "fmsub.s", "fnmadd.s", "fnmsub.s"]
    lines = lines + test + " f" + str(rd) + ", f" + str(rs1) + ", f" + str(rs2) + ", f" + str(rs3) + " # perform operation\n"
  elif (test in fltype):#["flw"]
    while (rs1 == 0 or rs1 == rs2):
      rs1 = randint(1, 31)
    lines = lines + "la x"       + str(rs1) + ", scratch" + " # base address \n"
    lines = lines + "addi x"     + str(rs1) + ", x" + str(rs1) + ", " + signedImm12(-immval) + " # sub immediate from rs1 to counter offset\n"
    lines = lines + "li x" + str(rs2) + ", " + formatstr.format(rs2val) + " # load immediate value into integer register\n"
    lines = lines + "sw x" + str(rs2) + ", " + signedImm12(immval) + "(x" + str(rs1) + ") # store value to memory\n"
    lines = lines +  test + " f" + str(rd)  + ", " + signedImm12(immval) + "(x" + str(rs1) + ") # perform operation\n" 
  elif (test in fstype):#["fsw"]
    while (rs1 == 0): 
      rs1 = randint(1, 31) 
    tempreg = rs2 # for intermediate memory transactions 
    while (tempreg == rs1):
      tempreg = randint(1, 31)
    lines = lines + "la x"       + str(rs1) + ", scratch" + " # base address \n"
    lines = lines + "addi x"     + str(rs1) + ", x" + str(rs1) + ", " + signedImm12(-immval) + " # sub immediate from rs1 to counter offset\n"
    lines = lines + "li x" + str(tempreg) + ", " + formatstr.format(rs2val) + " # load immediate value into integer register\n"
    lines = lines + "sw x" + str(tempreg) + ", " + signedImm12(immval) + "(x" + str(rs1) + ") # store value to memory\n"
    lines = lines + "flw f" + str(rs2)  + ", " + signedImm12(immval) + "(x" + str(rs1) + ") # load value into f register\n" 
    lines = lines + test + " f" + str(rs2)  + ", " + signedImm12(immval) + "(x" + str(rs1) + ") # perform operation\n" 
  elif (test in fcomptype):
    # TODO: fill out fcomp type to implement feq.s, flt.s, fle.s 
    pass
  else:
    print("Error: %s type not implemented yet" % test)
  f.write(lines)

def writeHazardVector(desc, rs1a, rs2a, rda, rs1b, rs2b, rdb, test, floatHazard=False, rs3a=None, rs3b=None):
  # consecutive R-type instructions to trigger hazards
  if floatHazard: 
    reg = "f"
  else:
    reg = "x" 
  lines = "\n# Testcase " + str(desc) + "\n"
  if (test in fr4type): 
    lines = lines + test + " " + reg + str(rda) + ", " + reg + str(rs1a) + ", " + reg + str(rs2a) + ", " + reg + str(rs3a) + " # perform first operation\n" 
    lines = lines + test + " " + reg + str(rdb) + ", " + reg + str(rs1b) + ", " + reg + str(rs2b) + ", " + reg + str(rs3b) + " # perform second operation\n" 
  else:
    lines = lines + test + " " + reg + str(rda) + ", " + reg + str(rs1a) + ", " + reg + str(rs2a) + " # perform first operation\n" 
    lines = lines + test + " " + reg + str(rda) + ", " + reg + str(rs1a) + ", " + reg + str(rs2a) + " # perform first operation\n" 
  f.write(lines)

def randomize(rs3=None):
    rs1 = randint(1, 31)
    rs2 = randint(1, 31)
    if (rs3 is not None):
      rs3 = randint(1, 31)
      rs3val = randint(0, 2**xlen-1)
    # choose rd that is different than rs1 and rs2
    rd = rs1
    while (rd == rs1 or rd == rs2):
      rd = randint(1, 31)
    rs1val = randint(0, 2**xlen-1)
    rs2val = randint(0, 2**xlen-1)
    immval = randint(0, 2**xlen-1)
    rdval = randint(0, 2**xlen-1)
    if (rs3 is None): return [rs1, rs2, rd, rs1val, rs2val, immval, rdval]
    else: return [rs1, rs2, rs3, rd, rs1val, rs2val, rs3val, immval, rdval]

def make_rd(test, xlen):
  for r in range(32):
    [rs1, rs2, rd, rs1val, rs2val, immval, rdval] = randomize()
    desc = "cp_rd (Test destination rd = x" + str(r) + ")"
    writeCovVector(desc, rs1, rs2, r, rs1val, rs2val, immval, rdval, test, xlen)

def make_fd(test, xlen):
  for r in range(32):
    [rs1, rs2, rs3, rd, rs1val, rs2val, rs3val, immval, rdval] = randomize(rs3=True)
    desc = "cp_fd (Test destination fd = x" + str(r) + ")"
    writeCovVector(desc, rs1, rs2, r, rs1val, rs2val, immval, rdval, test, xlen, rs3=rs3, rs3val=rs3val)

def make_fs1(test, xlen):
  for r in range(32):
    [rs1, rs2, rs3, rd, rs1val, rs2val, rs3val, immval, rdval] = randomize(rs3=True)
    desc = "cp_fs1 (Test source fs1 = f" + str(r) + ")"
    writeCovVector(desc, r, rs2, rd, rs1val, rs2val, immval, rdval, test, xlen, rs3=rs3, rs3val=rs3val)

def make_fs2(test, xlen):
  for r in range(32):
    [rs1, rs2, rs3, rd, rs1val, rs2val, rs3val, immval, rdval] = randomize(rs3=True)
    desc = "cp_fs2 (Test source fs2 = f" + str(r) + ")"
    writeCovVector(desc, rs1, r, rd, rs1val, rs2val, immval, rdval, test, xlen, rs3=rs3, rs3val=rs3val)

def make_rs1(test, xlen):
  for r in range(32):
    [rs1, rs2, rd, rs1val, rs2val, immval, rdval] = randomize()
    desc = "cp_rs1 (Test source rs1 = x" + str(r) + ")"
    writeCovVector(desc, r, rs2, rd, rs1val, rs2val, immval, rdval, test, xlen)

def make_rs2(test, xlen):
  for r in range(32):
    [rs1, rs2, rd, rs1val, rs2val, immval, rdval] = randomize()
    desc = "cp_rs2 (Test source rs2 = x" + str(r) + ")"
    writeCovVector(desc, rs1, r, rd, rs1val, rs2val, immval, rdval, test, xlen)

def make_rd_rs1(test, xlen):
  for r in range(32):
    [rs1, rs2, rd, rs1val, rs2val, immval, rdval] = randomize()
    desc = "cmp_rd_rs1 (Test rd = rs1 = x" + str(r) + ")"
    writeCovVector(desc, r, rs2, r, rs1val, rs2val, immval, rdval, test, xlen)

def make_cp_rs1_nx0(test, xlen):
  for r in range(32):
    [rs1, rs2, rd, rs1val, rs2val, immval, rdval] = randomize()
    desc = "cp_rs1_nx0 (Test source rs1 = x" + str(r) + ")"
    writeCovVector(desc, r, rs2, rd, rs1val, rs2val, immval, rdval, test, xlen)

def make_rd_rs2(test, xlen):
  for r in range(32):
    [rs1, rs2, rd, rs1val, rs2val, immval, rdval] = randomize()
    desc = "cmp_rd_rs2 (Test rd = rs1 = x" + str(r) + ")"
    writeCovVector(desc, rs1, r, r, rs1val, rs2val, immval, rdval, test, xlen)

def make_rd_rs1_rs2(test, xlen):
  for r in range(32):
    [rs1, rs2, rd, rs1val, rs2val, immval, rdval] = randomize()
    desc = "cmp_rd_rs1_rs2 (Test rd = rs1 = rs2 = x" + str(r) + ")"
    writeCovVector(desc, r, r, r, rs1val, rs2val, immval, rdval, test, xlen)

def make_rs1_rs2(test, xlen):
  for r in range(32):
    [rs1, rs2, rd, rs1val, rs2val, immval, rdval] = randomize()
    desc = "cmp_rs1_rs2 (Test rs1 = rs2 = x" + str(r) + ")"
    writeCovVector(desc, r, r, rd, rs1val, rs2val, immval, rdval, test, xlen)

def make_rs1_corners(test, xlen):
  for v in corners:
    [rs1, rs2, rd, rs1val, rs2val, immval, rdval] = randomize()
    desc = "cp_rs1_corners (Test source rs1 value = " + hex(v) + ")"
    writeCovVector(desc, rs1, rs2, rd, v, rs2val, immval, rdval, test, xlen)

def make_rs2_corners(test, xlen):
  for v in corners:
    [rs1, rs2, rd, rs1val, rs2val, immval, rdval] = randomize()
    desc = "cp_rs2_corners (Test source rs2 value = " + hex(v) + ")"
    writeCovVector(desc, rs1, rs2, rd, rs1val, v, immval, rdval, test, xlen)

def make_rd_corners(test, xlen, corners):
  for v in corners:
    # rs1 = 0, rs2 = v, others are random
    [rs1, rs2, rd, rs1val, rs2val, immval, rdval] = randomize()
    desc = "cp_rd_corners (Test rd value = " + hex(v) + ")"
    writeCovVector(desc, rs1, 0, rd, v, rs2val, 0, rdval, test, xlen)
    # rs1, rs2 = v, others are random
    [rs1, rs2, rd, rs1val, rs2val, immval, rdval] = randomize()
    desc = "cp_rd_corners (Test rd value = " + hex(v) + ")"
    writeCovVector(desc, rs1, rs2, rd, v, v, v, rdval, test, xlen)
    # rs1 = all 1s, rs2 = v, others are random
    [rs1, rs2, rd, rs1val, rs2val, immval, rdval] = randomize()
    desc = "cp_rd_corners (Test rd value = " + hex(v) + ")"
    writeCovVector(desc, rs1, rs2, rd, -1, v, -1, rdval, test, xlen)

def make_rd_corners_auipc(test, xlen):
  for v in corners:
    [rs1, rs2, rd, rs1val, rs2val, immval, rdval] = randomize()
    desc = "cp_rd_corners_auipc (Test rd value = " + hex(v) + ")"
    writeCovVector(desc, rs1, rs2, rd,rs1val, rs2val, v, rdval, test, xlen)   

<<<<<<< HEAD
def make_rd_corners_lui(test, xlen):
  pass
=======

def make_rd_corners_lui(test, xlen, corners):
  for v in corners:
    [rs1, rs2, rd, rs1val, rs2val, immval, rdval] = randomize()
    desc = "cp_rd_corners_lui (Test rd value = " + hex(v) + ")"
    writeCovVector(desc, rs1, rs2, rd,rs1val, rs2val, v>>12, rdval, test, xlen)   


>>>>>>> 7d2f3120

def make_rd_rs1_eqval(test, xlen):
  [rs1, rs2, rd, rs1val, rs2val, immval, rdval] = randomize()
  desc = "cmp_rdm_rs1_eqval (Test rs1 = rd = " + hex(rs1val) + ")"
  writeCovVector(desc, rs1, 0, rd, rdval, rs2val, immval, rdval, test, xlen)

def make_rd_rs2_eqval(test, xlen):
  [rs1, rs2, rd, rs1val, rs2val, immval, rdval] = randomize()
  desc = "cmp_rd_rs2_eqval (Test rs2 = rd = " + hex(rs2val) + ")"
  writeCovVector(desc, 0, rs2, rd, rs1val, rdval, immval, rdval, test, xlen)

def make_rs1_rs2_eqval(test, xlen):
  [rs1, rs2, rd, rs1val, rs2val, immval, rdval] = randomize()
  desc = "cmp_rs1_rs2_eqval (Test rs1 = rs2 = " + hex(rs1val) + ")"
  writeCovVector(desc, rs1, rs2, rd, rs1val, rs1val, immval, rdval, test, xlen)

def make_cp_gpr_hazard(test, xlen):
  for haz in ["raw", "waw", "war"]:
    for src in range(2):
      [rs1a, rs2a, rs3a, rda, rs1vala, rs2vala, rs3vala, immvala, rdvala] = randomize(rs3=True)
      [rs1b, rs2b, rs3b, rdb, rs1valb, rs2valb, rs3valb, immvalb, rdvalb] = randomize(rs3=True)
      # set up hazard
      if (haz == "raw"):
        if (src):
          rs2b = rda
        else:
          rs1b = rda
      elif (haz == "waw"):  
        rdb = rda
      elif (haz == "war"):
        if (src):
          rdb = rs2a
        else:
          rdb = rs1a
      desc = "cmp_gpr_hazard " + haz +  " test"
      floatHazard = False
      if (test in frtype) or (test in fr4type):
        floatHazard = True
      writeHazardVector(desc, rs1a, rs2a, rda, rs1b, rs2b, rdb, test, floatHazard=floatHazard, rs3a=rs3a, rs3b=rs3b)

def make_rs1_sign(test, xlen):
   for v in [1, -1]:
    [rs1, rs2, rd, rs1val, rs2val, immval, rdval] = randomize()
    rs1val = abs(rs1val % 2**(xlen-1)) * v;
    desc = "cp_rs1_sign (Test source rs1 value = " + hex(rs1val) + ")"
    writeCovVector(desc, rs1, rs2, rd, rs1val, rs2val, immval, rdval, test, xlen)

def make_rs2_sign(test, xlen):
  for v in [1, -1]:
    [rs1, rs2, rd, rs1val, rs2val, immval, rdval] = randomize()
    rs2val = abs(rs2val % 2**(xlen-1)) * v;
    desc = "cp_rs2_sign (Test source rs2 value = " + hex(rs2val) + ")"
    writeCovVector(desc, rs1, rs2, rd, rs1val, rs2val, immval, rdval, test, xlen)

def make_cr_rs1_rs2_corners(test, xlen):
  for v1 in corners:
    for v2 in corners:
      # select distinct rs1 and rs2
      [rs1, rs2, rd, rs1val, rs2val, immval, rdval] = randomize()
      while rs1 == rs2:
        [rs1, rs2, rd, rs1val, rs2val, immval, rdval] = randomize()
      desc = "cr_rs1_rs2_corners (Test source rs1 = " + hex(v1) + " rs2 = " + hex(v2) + ")"
      writeCovVector(desc, rs1, rs2, rd, v1, v2, immval, rdval, test, xlen)

def make_imm_zero(test, xlen):
  [rs1, rs2, rd, rs1val, rs2val, immval, rdval] = randomize()
  desc = "cp_imm_zero"
  writeCovVector(desc, rs1, rs2, rd, rs1val, rs2val, 0, rdval, test, xlen)

def make_j_imm_ones_zeros(test, xlen):
  for align in range(2,19):
    lines = "\n# Testcase cp_imm_ones_zeros " + str(align) + "\n"
    lines = lines + "li x1, " + formatstr.format(randint(0, 2**xlen-1)) + "\n"
    lines = lines + "jal x20, 1f # jump to aligned address to stress immediate\n"
    lines = lines + ".align " + str(align) + "\n"
    lines = lines + "1:\n"
    f.write(lines)

def make_offset(test, xlen):
  if (test in btype):
    lines = "\n# Testcase cp_offset\n"
    lines = lines + "j 2f # jump past backward branch target\n"
    lines = lines + "1: j 3f # backward branch target: jump past backward branch\n"
    lines = lines + "2: " + test + " x0, x0, 1b # backward branch\n"
    lines = lines + "3: nop # done with sequence\n"
    f.write(lines)

def make_mem_hazard(test, xlen): 
  lines = "\n# Testcase mem_hazard (no dependency)\n"
  lines = lines + "la x1, scratch\n"
  lines = lines + test + " x2, 0(x1)\n"
  f.write(lines)

def make_f_mem_hazard(test, xlen):
  lines = "\n# Testcase f_mem_hazard (no dependency)\n"
  lines = lines + "la x1, scratch\n"
  lines = lines + test + " f2, 0(x1)\n"
  f.write(lines)

def make_cp_imm12_corners(test, xlen):
  desc = "cp_imm12_corners"
  [rs1, rs2, rd, rs1val, rs2val, immval, rdval] = randomize()
  for v1 in corners_imm:
    writeCovVector(desc, rs1, rs2, rd, rs1val, rs2val, v1, rdval, test, xlen)

def make_cr_rs1_imm_corners(test, xlen):
  desc = "cr_rs1_imm_corners"
  [rs1, rs2, rd, rs1val, rs2val, immval, rdval] = randomize()
  for v1 in corners:
    for v2 in corners_imm:
      writeCovVector(desc, rs1, rs2, rd, v1, rs2val, v2, rdval, test, xlen)

def make_imm_shift(test, xlen):
  desc = "cp_imm_shift"
  for shift in range(0, xlen):
    [rs1, rs2, rd, rs1val, rs2val, immval, rdval] = randomize()
    writeCovVector(desc, rs1, rs2, rd, rs1val, rs2val, shift, rdval, test, xlen)

def make_fd_fs1(test, xlen):
  for r in range(32):
    [rs1, rs2, rs3, rd, rs1val, rs2val, rs3val, immval, rdval] = randomize(rs3=True)
    desc = "cmp_fd_fs1 (Test fd = fs1 = f" + str(r) + ")"
    writeCovVector(desc, r, rs2, r, rs1val, rs2val, immval, rdval, test, xlen, rs3=rs3, rs3val=rs3val)

def make_fd_fs2(test, xlen):
  for r in range(32):
    [rs1, rs2, rs3, rd, rs1val, rs2val, rs3val, immval, rdval] = randomize(rs3=True)
    desc = "cmp_fd_fs2 (Test fd = fs2 = f" + str(r) + ")"
    writeCovVector(desc, rs1, r, r, rs1val, rs2val, immval, rdval, test, xlen, rs3=rs3, rs3val=rs3val)

def make_fcr_fs1_fs2_corners(test, xlen):
  for v1 in fcorners:
    for v2 in fcorners:
      # select distinct fs1 and fs2
      [rs1, rs2, rs3, rd, rs1val, rs2val, rs3val, immval, rdval] = randomize(rs3=True)
      while fs1 == fs2:
        [rs1, rs2, rs3, rd, rs1val, rs2val, rs3val, immval, rdval] = randomize(rs3=True)
      desc = "fcr_fs1_fs2_corners (Test source fs1 = " + hex(v1) + " fs2 = " + hex(v2) + ")"
    writeCovVector(desc, rs1, rs2, rd, v1, v2, immval, rdval, test, xlen, rs3=rs3, rs3val=rs3val)

def make_fs1_corners(test, xlen):
  for v in fcorners:
    [rs1, rs2, rs3, rd, rs1val, rs2val, rs3val, immval, rdval] = randomize(rs3=True)
    desc = "cp_fs1_corners (Test source fs1 value = " + hex(v) + ")"
    writeCovVector(desc, rs1, rs2, rd, v, rs2val, immval, rdval, test, xlen, rs3=rs3, rs3val=rs3val)

def make_fs2_corners(test, xlen):
  for v in fcorners:
    [rs1, rs2, rs3, rd, rs1val, rs2val, rs3val, immval, rdval] = randomize(rs3=True)
    desc = "cp_fs2_corners (Test source fs2 value = " + hex(v) + ")"
    writeCovVector(desc, rs1, rs2, rd, rs1val, v, immval, rdval, test, xlen, rs3=rs3, rs3val=rs3val)

def write_tests(coverpoints, test, xlen):
  for coverpoint in coverpoints:
    if (coverpoint == "cp_asm_count"):
      pass
    elif (coverpoint == "cp_rd"):
      make_rd(test, xlen)
    elif (coverpoint == "cp_fd"):
      make_fd(test, xlen)
    elif (coverpoint == "cp_fs1"):
      make_fs1(test, xlen)
    elif (coverpoint == "cp_fs2"):
      make_fs2(test, xlen)
    elif (coverpoint == "cp_fs1_corners"):
      make_fs1_corners(test, xlen)
    elif (coverpoint == "cp_fs2_corners"):
      make_fs2_corners(test, xlen)
    elif (coverpoint == "cp_rs1"):
      make_rs1(test, xlen)
    elif (coverpoint == "cp_rs2"):
      make_rs2(test, xlen)
    elif (coverpoint == "cmp_rd_rs1"):
      make_rd_rs1(test, xlen)
    elif (coverpoint == "cmp_rd_rs2"):
      make_rd_rs2(test, xlen)
    elif (coverpoint == "cmp_rd_rs1_rs2"):
      make_rd_rs1_rs2(test, xlen)
    elif (coverpoint == "cmp_rs1_rs2"):
      make_rs1_rs2(test, xlen)
    elif (coverpoint == "cp_rs1_corners"):
      make_rs1_corners(test, xlen)
    elif (coverpoint == "cp_rs2_corners"):
      make_rs2_corners(test, xlen)
    elif (coverpoint == "cp_rd_corners"):
      make_rd_corners(test, xlen, corners)
    elif (coverpoint == "cp_rd_corners_lw" or coverpoint == "cp_rd_corners_lwu"):
      make_rd_corners(test, xlen, corners_32bits)
    elif (coverpoint == "cp_rd_corners_lh" or coverpoint == "cp_rd_corners_lhu"):
      make_rd_corners(test, xlen, corners_16bits)           # Make rd corners for lh and lhu for both RV32I & RV64I
    elif (coverpoint == "cp_rd_corners_lb" or coverpoint == "cp_rd_corners_lbu"):
      make_rd_corners(test, xlen, corners_8bits)            # Make rd corners for lb and lbu for both RV32I & RV64I
    elif (coverpoint == "cp_rd_corners_lui"):
      make_rd_corners_lui(test, xlen, corners_20bits)            
    elif (coverpoint == "cp_rd_corners_auipc"):
      make_rd_corners_auipc(test, xlen)
    elif (coverpoint == "cp_rd_corners_lui"):
      make_rd_corners_lui(test, xlen)
    elif (coverpoint == "cp_rs1_nx0"):
      make_cp_rs1_nx0(test, xlen)
    elif (coverpoint == "cmp_rd_rs1_eqval"):
      make_rd_rs1_eqval(test, xlen)
    elif (coverpoint == "cmp_rd_rs2_eqval"):
      make_rd_rs2_eqval(test, xlen)
    elif (coverpoint == "cmp_rs1_rs2_eqval"):
      make_rs1_rs2_eqval(test, xlen)
    elif (coverpoint == "cp_rs1_sign"):
      make_rs1_sign(test, xlen)
    elif (coverpoint == "cp_rs2_sign"):
      make_rs2_sign(test, xlen)
    elif (coverpoint == "cp_rd_sign"):
      pass # already covered by rd_corners
    elif (coverpoint == "cr_rs1_rs2_corners"):
      make_cr_rs1_rs2_corners(test, xlen)
    elif (coverpoint == "cp_imm12_corners"):
      make_cp_imm12_corners(test, xlen)
    elif (coverpoint == "cr_rs1_imm_corners"):
      make_cr_rs1_imm_corners(test, xlen)
    elif (coverpoint == "cr_rs1_rs2"):
      pass # already covered by cr_rs1_rs2_corners
    elif (coverpoint == "cp_gpr_hazard"):
      make_cp_gpr_hazard(test, xlen)
    elif (coverpoint == "cp_rs1_toggle"):
      pass #TODO toggle not needed and seems to be covered by other things
    elif (coverpoint == "cp_rs2_toggle"):
      pass #TODO toggle not needed and seems to be covered by other things
    elif (coverpoint == "cp_rd_toggle"):
      pass #TODO toggle not needed and seems to be covered by other things
    elif (coverpoint == "cp_fd_toggle"):
      pass #TODO toggle not needed and seems to be covered by other things
    elif (coverpoint == "cp_fd_toggle_lw"):
      pass #TODO toggle not needed and seems to be covered by other things
    elif (coverpoint == "cp_imm_sign"):
      make_imm_zero(test, xlen)
    elif (coverpoint == "cp_imm_ones_zeros"):
      if (test in jtype):
        make_j_imm_ones_zeros(test, xlen)
    elif (coverpoint == "cp_mem_hazard"):
      make_mem_hazard(test, xlen)
    elif (coverpoint == "cp_f_mem_hazard"):
      make_f_mem_hazard(test, xlen)
    elif (coverpoint == "cp_imm_zero"):
      make_imm_zero(test, xlen)
    elif (coverpoint == "cp_mem_unaligned"):
      pass # seems this should be part of privileged tests
    elif (coverpoint == "cp_offset"):
      make_offset(test, xlen)
    elif (coverpoint == "cr_nord_rs1_rs2"):
      pass #TODO (not if crosses are not needed)
    elif (coverpoint == "cp_imm_shift"):
      make_imm_shift(test, xlen)
    elif (coverpoint == "cp_fd"):
      make_fd(test, xlen)
    elif (coverpoint == "cp_fs1"):
      make_fs1(test, xlen)
    elif (coverpoint == "cp_fs2"):
      make_fs2(test, xlen)
    elif (coverpoint == "cp_fs3"):
      make_fs3(test, xlen)
    elif (coverpoint == "cp_rd_boolean"):
      pass # covered by other generators
    elif (coverpoint == "cmp_fd_fs1"):
      make_fd_fs1(test, xlen)
    elif (coverpoint == "cmp_fd_fs2"):
      make_fd_fs2(test, xlen)
    elif (coverpoint == "cp_fs1_corners"):
      make_fs1_corners(test, xlen)
    elif (coverpoint == "cp_fs2_corners"):
      make_fs2_corners(test, xlen)
    elif (coverpoint == "fcr_fs1_fs2_corners"):
      make_fcr_fs1_fs2_corners(test, xlen)
    else:
      print("Warning: " + coverpoint + " not implemented yet for " + test)
      
def getcovergroups(coverdefdir, coverfiles):
  coverpoints = {}
  curinstr = ""
  for coverfile in coverfiles:
    coverfile = coverdefdir + "/" + coverfile + "_coverage.svh"
    f = open(coverfile, "r")
    for line in f:
      m = re.search(r'cp_asm_count.*\"(.*)"', line)
      if (m):
#        if (curinstr != ""):
#          print(curinstr + ": " + str(coverpoints[curinstr]))
        curinstr = m.group(1)
        coverpoints[curinstr] = []
      m = re.search("\s*(\S+) :", line)
      if (m):
        coverpoints[curinstr].append(m.group(1))
    f.close()
    print(coverpoints)
    return coverpoints

##################################
# main body
##################################

if __name__ == '__main__':
  # change these to suite your tests
  WALLY = os.environ.get('WALLY')
  rtype = ["add", "sub", "sll", "slt", "sltu", "xor", "srl", "sra", "or", "and",
            "addw", "subw", "sllw", "srlw", "sraw",
            "mul", "mulh", "mulhsu", "mulhu", "div", "divu", "rem", "remu",
            "mulw", "divw", "divuw", "remw", "remuw",
            "czero.eqz", "czero.nez"
            ]
  loaditype = ["lb", "lh", "lw", "ld", "lbu", "lhu", "lwu"]
  shiftitype = ["slli", "srli", "srai", "slliw", "srliw", "sraiw"]
  shiftiwtype = ["slliw", "srliw", "sraiw"]
  itype = ["addi", "slti", "sltiu", "xori", "ori", "andi", "addiw"]
  stype = ["sb", "sh", "sw", "sd"]
  btype = ["beq", "bne", "blt", "bge", "bltu", "bgeu"]
  jtype = ["jal"]
  jalrtype = ["jalr"]
  utype = ["lui", "auipc"]
  fltype = ["flw"]
  fstype = ["fsw"]
  F2Xtype = []
  fr4type = ["fmadd.s", "fmsub.s", "fnmadd.s", "fnmsub.s"]
  frtype = ["fadd.s", "fsub.s", "fmul.s", "fdiv.s", "fsgnj.s", "fsgnjn.s", "fsgnjx.s", "fmin.s", "fmax.s"]
  fitype = ["fsqrt.s", "fclass.s"]
  fcomptype = ["feq.s", "flt.s", "fle.s"]
  citype = ["c.lui", "c.li", "c.addi", "c.addi16sp", "c.slli"]
  crtype = ["c.add", "c.mv"]
  ciwtype = ["c.addi4spn"]

  # TODO: auipc missing, check whatelse is missing in ^these^ types

  author = "David_Harris@hmc.edu"
  xlens = [32, 64]
  numrand = 3
  corners = []
  fcorners = []

  # setup
  seed(0) # make tests reproducible

  # generate files for each test
  for xlen in xlens:
    for extension in ["I", "M", "F", "Zicond","Zca"]:
      coverdefdir = WALLY+"/addins/cvw-arch-verif/fcov/rv"+str(xlen)
      coverfiles = ["RV"+str(xlen)+extension] 
      coverpoints = getcovergroups(coverdefdir, coverfiles)
      formatstrlen = str(int(xlen/4))
      formatstr = "0x{:0" + formatstrlen + "x}" # format as xlen-bit hexadecimal number
      formatrefstr = "{:08x}" # format as xlen-bit hexadecimal number with no leading 0x
      if (xlen == 32):
        storecmd = "sw"
        wordsize = 4
      else:
        storecmd = "sd"
        wordsize = 8
      
      corners = [0, 1, 2, 2**(xlen-1), 2**(xlen-1)+1, 2**(xlen-1)-1, 2**(xlen-1)-2, 2**xlen-1, 2**xlen-2]
      if (xlen == 32):
        corners = corners + [0b01011011101111001000100001110111, 0b10101010101010101010101010101010, 0b01010101010101010101010101010101]
        fcorners = fcorners + [0x00000000, 0x80000000, 0x3f800000, 0xbf800000, 0x3fc00000, 0xbfc00000, 0x40000000, 0xc0000000, 0x00800000, 0x80800000, 0x7f7fffff, 0xff7fffff, 0x007fffff, 0x807fffff, 0x00400000, 0x80400000, 0x00000001, 0x80000001, 0x7f800000, 0xff800000, 0x7fc00000, 0x7fffffff, 0x7f800000, 0x7fbfffff, 0x7ef8654f, 0x813d9ab0]
      else:
        corners = corners + [0b0101101110111100100010000111011101100011101011101000011011110111, # random
                             0b1010101010101010101010101010101010101010101010101010101010101010, # walking odd
                             0b0101010101010101010101010101010101010101010101010101010101010101, # walking even
                             0b0000000000000000000000000000000011111111111111111111111111111111, # Wmax
                             0b0000000000000000000000000000000011111111111111111111111111111110, # Wmaxm1
                             0b0000000000000000000000000000000100000000000000000000000000000000, # Wmaxp1
                             0b0000000000000000000000000000000100000000000000000000000000000001] # Wmaxp2
      corners_imm = [0, 1, 2, 1023, 1024, 2047, -2048, -2047, -2, -1]
      corners_16bits = [0, 1, 2, 2**(15), 2**(15)+1,2**(15)-1, 2**(15)-2, 2**(16)-1, 2**(16)-2,
                    0b0101010101010101, 0b1010101010101010, 0b0101101110111100, 0b1101101110111100]
      corners_8bits = [0, 1, 2, 2**(7), 2**(7)+1,2**(7)-1, 2**(7)-2, 2**(8)-1, 2**(8)-2,
                        0b01010101, 0b10101010, 0b01011011, 0b11011011]
      corners_32bits = [0, 1, 2, 2**(31), 2**(31)+1, 2**(31)-1, 2**(31)-2, 2**32-1, 2**32-2,
                        0b10101010101010101010101010101010, 0b01010101010101010101010101010101,
                        0b01100011101011101000011011110111, 0b11100011101011101000011011110111]
      
      corners_20bits = [0,0b11111111111111111111000000000000,0b10000000000000000000000000000000,
                        0b00000000000000000001000000000000,0b01001010111000100000000000000000]
      
      # TODO: DELETEME if this breaks something
      fcorners = [0x00000000, 0x80000000, 0x3f800000, 0xbf800000, 0x3fc00000, 0xbfc00000, 0x40000000, 0xc0000000, 0x00800000, 
                  0x80800000, 0x7f7fffff, 0xff7fffff, 0x007fffff, 0x807fffff, 0x00400000, 0x80400000, 0x00000001, 0x80000001, 
                  0x7f800000, 0xff800000, 0x7fc00000, 0x7fffffff, 0x7f800000, 0x7fbfffff, 0x7ef8654f, 0x813d9ab0]

      


      WALLY = os.environ.get('WALLY')
      pathname = WALLY+"/addins/cvw-arch-verif/tests/rv" + str(xlen) + "/"+extension+"/"
      cmd = "mkdir -p " + pathname + " ; rm -f " + pathname + "/*" # make directory and remove old tests in dir
      os.system(cmd)
      for test in coverpoints.keys():
        basename = "WALLY-COV-" + test 
        fname = pathname + "/" + basename + ".S"

        # print custom header part
        f = open(fname, "w")
        line = "///////////////////////////////////////////\n"
        f.write(line)
        line="// "+fname+ "\n// " + author + "\n"
        f.write(line)
        line ="// Created " + str(datetime.now()) + "\n"
        f.write(line)

        # insert generic header
        h = open(WALLY+"/addins/cvw-arch-verif/templates/testgen_header.S", "r")
        for line in h:  
          f.write(line)

        # add assembly lines to enable fp where needed
        if test in frtype + fstype + fltype + fcomptype + F2Xtype + fr4type:
          float_en = "\n# set mstatus.FS to 01 to enable fp\nli t0,0x4000\ncsrs mstatus, t0\n\n"
          f.write(float_en)

        # print directed and random test vectors
        # Coverage for R-type arithmetic instructions
        #if (test not in rtests):
        #  exit("Error: %s not implemented yet" % test)
        #else:
        #  write_rtype_arith_vectors(test, xlen)
        write_tests(coverpoints[test], test, xlen) 

        # print footer
        line = "\n.EQU NUMTESTS," + str(1) + "\n\n"
        f.write(line)
        h = open(WALLY+"/addins/cvw-arch-verif/templates/testgen_footer.S", "r")
        for line in h:  
          f.write(line)

      # Finish
      f.close()<|MERGE_RESOLUTION|>--- conflicted
+++ resolved
@@ -307,10 +307,6 @@
     desc = "cp_rd_corners_auipc (Test rd value = " + hex(v) + ")"
     writeCovVector(desc, rs1, rs2, rd,rs1val, rs2val, v, rdval, test, xlen)   
 
-<<<<<<< HEAD
-def make_rd_corners_lui(test, xlen):
-  pass
-=======
 
 def make_rd_corners_lui(test, xlen, corners):
   for v in corners:
@@ -319,7 +315,6 @@
     writeCovVector(desc, rs1, rs2, rd,rs1val, rs2val, v>>12, rdval, test, xlen)   
 
 
->>>>>>> 7d2f3120
 
 def make_rd_rs1_eqval(test, xlen):
   [rs1, rs2, rd, rs1val, rs2val, immval, rdval] = randomize()
