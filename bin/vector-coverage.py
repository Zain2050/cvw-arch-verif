#!/usr/bin/env python3
##################################
# vector-coverage.py
#   James Kaden Cassidy <jacassidy@hmc.edu>
#   Georgia Tai          <gtai@hmc.edu>
#   SPDX-License-Identifier: Apache-2.0 WITH SHL-2.1
##################################
"""
Drive two Makefiles through build / run / clean / coverage while
processing one CSV row at a time.

New ‑‑from‑line / ‑‑from‑instr CLI switches let you resume work after an
interruption:

  • --from-line  N     → start with data‑row N (1 = first row after header)
  • --from-instr NAME  → start with the first row whose text contains NAME
                        (case‑sensitive substring search)

Exactly one of the two may be supplied.
"""

import argparse
import os
import shutil
import subprocess
import sys
import time
from contextlib import contextmanager, nullcontext
from pathlib import Path

###############################################################################
# Configuration
###############################################################################
SCRIPT_DIR = Path(__file__).resolve().parent

WALLY = os.environ.get("WALLY")
ARCH_VERIF = SCRIPT_DIR.parent
if not WALLY:
    sys.exit("ERROR: WALLY environment variable not set")

BUILD_MAKEFILE = ARCH_VERIF / "Makefile"
RUN_MAKEFILE   = Path(WALLY) / "tests/riscof/Makefile"

TARGETS = ["Vx", "Vls"]

###############################################################################
# FILE LOCATIONS
###############################################################################
CSV_DIR    = ARCH_VERIF / "testplans"
VX_CSV     = CSV_DIR / "Vx.csv"
VLS_CSV    = CSV_DIR / "Vls.csv"

###############################################################################
# Helper utilities
###############################################################################
def run_make(makefile: Path, target: str, jobs_flag: str | None) -> None:
    """Invoke `make -f <makefile> [jobs_flag] <target>` and stream output."""
    if not makefile.is_file():
        raise FileNotFoundError(f"Makefile not found: {makefile}")

    cmd = ["make", "-f", str(makefile)]
    if jobs_flag:
        cmd.append(jobs_flag)
    cmd.append(target)

    print(f"\n$ {' '.join(cmd)}")
    result = subprocess.run(cmd, cwd=makefile.parent, text=True)
    if result.returncode != 0:
        raise RuntimeError(f"make target '{target}' failed (exit {result.returncode})")

def build_run_cycle(t: str, jobs_flag: str | None) -> None:
    """One complete BUILD → RUN32 → RUN64 → CLEAN cycle for a single target."""
    run_make(BUILD_MAKEFILE, "clean", jobs_flag)
    run_make(BUILD_MAKEFILE, t, jobs_flag)

    run_make(RUN_MAKEFILE, "cvw-arch-no-report32", jobs_flag)
    run_make(RUN_MAKEFILE, "clean-riscof-else-ucdb32", jobs_flag)

    run_make(RUN_MAKEFILE, "cvw-arch-no-report64", jobs_flag)
    run_make(RUN_MAKEFILE, "clean-riscof-else-ucdb64", jobs_flag)

@contextmanager
def one_row_at_a_time(csv_path: Path):
    """
    Yields (header, data_rows) and restores the original file on exit.
    """
    backup = csv_path.with_suffix(csv_path.suffix + ".bak")
    shutil.copy2(csv_path, backup)
    try:
        rows = csv_path.read_text().splitlines()
        if not rows:
            raise RuntimeError(f"{csv_path} is empty")
        header, *data = rows
        yield header, data
    finally:
        shutil.move(backup, csv_path)  # restore original file

@contextmanager
def one_dummy_row(csv_path: Path):
    """
    Temporarily shrink *csv_path* to its header + first row only, restoring on exit.
    Keeps the inactive CSV valid with a single real row.
    """
    backup = csv_path.with_suffix(csv_path.suffix + ".full")
    shutil.copy2(csv_path, backup)
    try:
        rows = csv_path.read_text().splitlines()
        if len(rows) < 2:
            raise RuntimeError(f"{csv_path} must have at least one data row")
        header, first_data_row = rows[0], rows[1]
        csv_path.write_text(header + "\n" + first_data_row + "\n")
        yield
    finally:
        shutil.move(backup, csv_path)

###############################################################################
# Main driver
###############################################################################
def main(selected: list[str],
         jobs_flag: str | None,
         start_line: int | None,
         start_instr: str | None) -> None:
    csv_for_target = {"Vx": VX_CSV, "Vls": VLS_CSV}
    targets = selected or TARGETS

    # Stopwatch
    t0 = time.perf_counter()

    # Clean everything up front
    run_make(BUILD_MAKEFILE, "clean", jobs_flag)
    run_make(RUN_MAKEFILE, "clean-cvw-arch", jobs_flag)
    run_make(RUN_MAKEFILE, "clean-riscof-else-ucdb32", jobs_flag)
    run_make(RUN_MAKEFILE, "clean-riscof-else-ucdb64", jobs_flag)

    for t in targets:
        active_csv = csv_for_target[t]
        if not active_csv.is_file():
            sys.exit(f"CSV for target {t} not found: {active_csv}")

        # Determine the “other” CSV
        other_targets = [ot for ot in TARGETS if ot != t]
        other_ctx = (
            one_dummy_row(csv_for_target[other_targets[0]])
            if other_targets else
            nullcontext()
        )

        with other_ctx:
            with one_row_at_a_time(active_csv) as (header, rows):
                # Decide where to start
                if start_line is not None:
                    if not (1 <= start_line <= len(rows)):
                        print(f"⚠️  Row {start_line} out of range for {t}; skipping target.")
                        continue
                    start_idx = start_line - 1  # convert to 0‑based
                elif start_instr is not None:
                    try:
                        start_idx = next(i for i, r in enumerate(rows) if start_instr in r)
                    except StopIteration:
                        print(f"⚠️  Instruction '{start_instr}' not found in {t}; skipping target.")
                        continue
                else:
                    start_idx = 0

                total = len(rows)
                for idx, row in enumerate(rows[start_idx:], start_idx + 1):
                    active_csv.write_text(header + "\n" + row + "\n")
                    print(f"\n📋 [{t}] Row {idx}/{total}: {row.strip()}")
                    try:
                        build_run_cycle(t, jobs_flag)
                    except Exception as e:
                        print(f"❌ Build failed on row {idx}/{total}: {e}")
                        raise

                    # Elapsed time stamp
                    elapsed = time.perf_counter() - t0
                    hh, mm = divmod(int(elapsed // 60), 60)
                    ss = int(elapsed % 60)
                    print(f"⏱️  Elapsed: {hh:02d}:{mm:02d}:{ss:02d}")

    # Final coverage
    run_make(RUN_MAKEFILE, "coverreport32", jobs_flag)
    run_make(RUN_MAKEFILE, "coverreport64", jobs_flag)

    total_elapsed = time.perf_counter() - t0
    hh, mm = divmod(int(total_elapsed // 60), 60)
    ss = int(total_elapsed % 60)
    print(f"\n✅ Finished. Total time: {hh:02d}:{mm:02d}:{ss:02d}")

###############################################################################
# CLI entry point
###############################################################################
if __name__ == "__main__":
    parser = argparse.ArgumentParser(description="Vector build/run driver")

    parser.add_argument("targets", nargs="*", help="Subset of targets (default Vx Vls)")

    # make -j / --jobs passthrough
    parser.add_argument("-j", "--jobs", nargs="?", const="", metavar="N",
<<<<<<< HEAD
                        help="Pass ‑j/‑jN/--jobs/--jobs=N to make")

    # resume controls (mutually exclusive)
    resume = parser.add_mutually_exclusive_group()
    resume.add_argument("--from-line", type=int, metavar="N",
                        help="Start with data‑row N (1‑based, header ignored)")
    resume.add_argument("--from-instr", metavar="TEXT",
                        help="Start with first row whose text contains TEXT")

=======
                        help="Pass -j/-jN/--jobs/--jobs=N to make")
>>>>>>> 3344adcb
    args = parser.parse_args()

    # Normalize jobs flag for make
    jobs_flag = None
    if args.jobs is not None:
        jobs_flag = "-j" if args.jobs == "" else (
            args.jobs if args.jobs.startswith(("-j", "--jobs")) else f"-j{args.jobs}"
        )

    try:
        main(args.targets, jobs_flag, args.from_line, args.from_instr)
    except KeyboardInterrupt:
        print("\nInterrupted by user - CSVs restored.")
        sys.exit(130)<|MERGE_RESOLUTION|>--- conflicted
+++ resolved
@@ -7,16 +7,9 @@
 ##################################
 """
 Drive two Makefiles through build / run / clean / coverage while
-processing one CSV row at a time.
-
-New ‑‑from‑line / ‑‑from‑instr CLI switches let you resume work after an
-interruption:
-
-  • --from-line  N     → start with data‑row N (1 = first row after header)
-  • --from-instr NAME  → start with the first row whose text contains NAME
-                        (case‑sensitive substring search)
-
-Exactly one of the two may be supplied.
+processing one CSV row at a time. While one target is active, the
+*other* CSV is reduced to its header and one dummy row (real row),
+which avoids errors and speeds up processing.
 """
 
 import argparse
@@ -82,7 +75,7 @@
 @contextmanager
 def one_row_at_a_time(csv_path: Path):
     """
-    Yields (header, data_rows) and restores the original file on exit.
+    Yields header and data rows one-by-one, restoring original file on exit.
     """
     backup = csv_path.with_suffix(csv_path.suffix + ".bak")
     shutil.copy2(csv_path, backup)
@@ -99,7 +92,7 @@
 def one_dummy_row(csv_path: Path):
     """
     Temporarily shrink *csv_path* to its header + first row only, restoring on exit.
-    Keeps the inactive CSV valid with a single real row.
+    Used to keep the inactive CSV valid with a single real row.
     """
     backup = csv_path.with_suffix(csv_path.suffix + ".full")
     shutil.copy2(csv_path, backup)
@@ -116,17 +109,14 @@
 ###############################################################################
 # Main driver
 ###############################################################################
-def main(selected: list[str],
-         jobs_flag: str | None,
-         start_line: int | None,
-         start_instr: str | None) -> None:
+def main(selected: list[str], jobs_flag: str | None) -> None:
     csv_for_target = {"Vx": VX_CSV, "Vls": VLS_CSV}
     targets = selected or TARGETS
 
     # Stopwatch
     t0 = time.perf_counter()
 
-    # Clean everything up front
+    # global clean before loop
     run_make(BUILD_MAKEFILE, "clean", jobs_flag)
     run_make(RUN_MAKEFILE, "clean-cvw-arch", jobs_flag)
     run_make(RUN_MAKEFILE, "clean-riscof-else-ucdb32", jobs_flag)
@@ -147,23 +137,8 @@
 
         with other_ctx:
             with one_row_at_a_time(active_csv) as (header, rows):
-                # Decide where to start
-                if start_line is not None:
-                    if not (1 <= start_line <= len(rows)):
-                        print(f"⚠️  Row {start_line} out of range for {t}; skipping target.")
-                        continue
-                    start_idx = start_line - 1  # convert to 0‑based
-                elif start_instr is not None:
-                    try:
-                        start_idx = next(i for i, r in enumerate(rows) if start_instr in r)
-                    except StopIteration:
-                        print(f"⚠️  Instruction '{start_instr}' not found in {t}; skipping target.")
-                        continue
-                else:
-                    start_idx = 0
-
                 total = len(rows)
-                for idx, row in enumerate(rows[start_idx:], start_idx + 1):
+                for idx, row in enumerate(rows, 1):
                     active_csv.write_text(header + "\n" + row + "\n")
                     print(f"\n📋 [{t}] Row {idx}/{total}: {row.strip()}")
                     try:
@@ -192,27 +167,12 @@
 ###############################################################################
 if __name__ == "__main__":
     parser = argparse.ArgumentParser(description="Vector build/run driver")
-
     parser.add_argument("targets", nargs="*", help="Subset of targets (default Vx Vls)")
-
-    # make -j / --jobs passthrough
     parser.add_argument("-j", "--jobs", nargs="?", const="", metavar="N",
-<<<<<<< HEAD
-                        help="Pass ‑j/‑jN/--jobs/--jobs=N to make")
-
-    # resume controls (mutually exclusive)
-    resume = parser.add_mutually_exclusive_group()
-    resume.add_argument("--from-line", type=int, metavar="N",
-                        help="Start with data‑row N (1‑based, header ignored)")
-    resume.add_argument("--from-instr", metavar="TEXT",
-                        help="Start with first row whose text contains TEXT")
-
-=======
                         help="Pass -j/-jN/--jobs/--jobs=N to make")
->>>>>>> 3344adcb
     args = parser.parse_args()
 
-    # Normalize jobs flag for make
+    # Normalize jobs flag
     jobs_flag = None
     if args.jobs is not None:
         jobs_flag = "-j" if args.jobs == "" else (
@@ -220,7 +180,7 @@
         )
 
     try:
-        main(args.targets, jobs_flag, args.from_line, args.from_instr)
+        main(args.targets, jobs_flag)
     except KeyboardInterrupt:
         print("\nInterrupted by user - CSVs restored.")
         sys.exit(130)