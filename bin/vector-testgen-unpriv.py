#!/usr/bin/env python3

##################################
# vector-testgen-unpriv.py
#
# James Kaden Cassidy jacassidy@g.hmc.edu June 26 2025
# SPDX-License-Identifier: Apache-2.0 WITH SHL-2.1
#
# Generate directed tests for functional coverage
##################################

##################################
# libraries
##################################
import os
import sys
import re
import math
import filecmp
from datetime import datetime
from random import randint, seed, getrandbits

from vector_testgen_common import *
import vector_testgen_common as common

def writeLine(argument: str, comment = ""):
  tab_over_distance = 50

  argument = str(argument)

  if comment != "":
    padding = max(0, tab_over_distance - len(argument))
    comment = " " * padding + str(comment)

  f.write(argument + comment +"\n")

def make_custom(test, xlen):
    insertTemplate(test, 0, f"{test}.S")

def make_vd(instruction, sew, rng, lmul = 1):

  for v in rng:
    description = f"cp_vd (Test destination vd = v" + str(v) + ")"
    instruction_data = randomizeVectorInstructionData(instruction, sew, getBaseSuiteTestCount(), lmul = lmul, vd = v)

    writeTest(description, instruction, instruction_data, sew=sew, lmul = lmul)
    incrementBasetestCount()
    vsAddressCount()

def make_vl_0(instruction, sew, lmul = 1):
  description = f"cr_vl_0 (Test vl = 0)"
  instruction_data  = randomizeVectorInstructionData(instruction, sew, getLengthSuiteTestCount(), suite="length", lmul = lmul)

  writeTest(description, instruction, instruction_data, sew=sew, lmul=lmul, vl=0)
  incrememntLengthtestCount()
  vsAddressCount("length")

def make_vs3(instruction, sew, rng, lmul = 1):

  for v in rng:
    description = f"cp_vs2 (Test source vs3 = v" + str(v) + ")"
    instruction_data = randomizeVectorInstructionData(instruction, sew, getBaseSuiteTestCount(), lmul = lmul, vs3 = v)

    writeTest(description, instruction, instruction_data, sew=sew, lmul = lmul)
    incrementBasetestCount()
    vsAddressCount()

def make_vs2(instruction, sew, rng, lmul = 1):

  for v in rng:
    description = f"cp_vs2 (Test source vs2 = v" + str(v) + ")"
    instruction_data = randomizeVectorInstructionData(instruction, sew, getBaseSuiteTestCount(), lmul = lmul, vs2 = v)

    writeTest(description, instruction, instruction_data, sew=sew, lmul = lmul)
    incrementBasetestCount()
    vsAddressCount()

def make_vs1(instruction, sew, rng):

  for v in rng:
    description       = f"cp_vs1 (Test source vs1 = v" + str(v) + ")"
    instruction_data  = randomizeVectorInstructionData(instruction, sew, getBaseSuiteTestCount(), vs1 = v)

    writeTest(description, instruction, instruction_data, sew=sew)
    incrementBasetestCount()
    vsAddressCount()

def make_vd_vs2(instruction, sew, rng, lmul = 1):

  for v in rng:
    description = f"cmp_vd_vs2 (Test vd = vs2 = v{v})"
    instruction_data = randomizeVectorInstructionData(instruction, sew, getBaseSuiteTestCount(), lmul = lmul, vd = v, vs2 = v)

    writeTest(description, instruction, instruction_data, sew=sew, lmul = lmul)
    incrementBasetestCount()
    vsAddressCount()

def make_vd_vs1(instruction, sew, rng):

  for v in rng:
    description       = f"cmp_vd_vs1 (Test vd = vs1 = v" + str(v) + ")"
    instruction_data  = randomizeVectorInstructionData(instruction, sew, getBaseSuiteTestCount(), vd = v, vs1 = v)

    writeTest(description, instruction, instruction_data, sew=sew)
    incrementBasetestCount()
    vsAddressCount()

def make_vd_vs1_vs2(instruction, sew, rng):

  for v in rng:
    description       = f"cmp_vd_vs1_vs2 (Test vd = vs1 = vs2 = v" + str(v) + ")"
    instruction_data  = randomizeVectorInstructionData(instruction, sew, getBaseSuiteTestCount(), vd = v, vs1 = v, vs2 = v)

    writeTest(description, instruction, instruction_data, sew=sew)
    incrementBasetestCount()
    vsAddressCount()

def make_vs1_vs2(instruction, sew, rng):

  for v in rng:
    description       = f"cmp_vs1_vs2 (Test vs1 = vs2 = v" + str(v) + ")"
    instruction_data  = randomizeVectorInstructionData(instruction, sew, getBaseSuiteTestCount(), vs1 = v, vs2 = v)

    writeTest(description, instruction, instruction_data, sew=sew)
    incrementBasetestCount()
    vsAddressCount()

def make_vs3_vs2(instruction, sew, rng, lmul = 1):

  for v in rng:
    description       = f"cmp_vs3_vs2 (Test vs3 = vs2 = v" + str(v) + ")"
    instruction_data  = randomizeVectorInstructionData(instruction, sew, getBaseSuiteTestCount(), lmul = lmul, vs3 = v, vs2 = v)

    writeTest(description, instruction, instruction_data, sew=sew, lmul = lmul)
    incrementBasetestCount()
    vsAddressCount()

def make_rs1_v(instruction, sew, rng, lmul = 1):

  for r in rng:
    description       = f"cp_rs1 (Test rs1 = " + str(r) + ")"
    instruction_data  = randomizeVectorInstructionData(instruction, sew, getBaseSuiteTestCount(), lmul = lmul, rs1 = r)

    writeTest(description, instruction, instruction_data, sew=sew, lmul = lmul)
    incrementBasetestCount()

def make_rs2_v(instruction, sew, rng, lmul = 1):

  for r in rng:
    description       = f"cp_rs2 (Test rs2 = " + str(r) + ")"
    instruction_data  = randomizeVectorInstructionData(instruction, sew, getBaseSuiteTestCount(), lmul = lmul, rs2 = r)

    writeTest(description, instruction, instruction_data, sew=sew, lmul = lmul)
    incrementBasetestCount()

def make_rs2_corners_v(instruction, sew, rcorners, lmul=1):
  vlvals = ["vlmax"]
  for vl in vlvals:
    for r in rcorners:
      description       = f"cp_rs2_corners (Test rs2 corner val = {r})"
      instruction_data  = randomizeVectorInstructionData(instruction, sew, getBaseSuiteTestCount(), lmul = lmul, rs2_val = r)

      writeTest(description, instruction, instruction_data, sew=sew, vl=vl, lmul = lmul)
      incrementBasetestCount()

def make_rs1_rs2_v(instruction, sew, rng, lmul = 1):

  for r in rng:
    description       = f"cmp_rs1_rs2 (Test rs1 = rs2 = x" + str(r) + ")"
    instruction_data  = randomizeVectorInstructionData(instruction, sew, getBaseSuiteTestCount(), lmul = lmul, rs1 = r, rs2 = r)

    writeTest(description, instruction, instruction_data, sew=sew, lmul = lmul)
    incrementBasetestCount()

def make_imm_v(instruction, sew):

  if (test in imm_31):
    for uimm in range(0,32):
      description       = "cp_imm_5bit_u (Test uimm = " + str(uimm) + ")"
      instruction_data  = randomizeVectorInstructionData(instruction, sew, getBaseSuiteTestCount(), imm = uimm)

      writeTest(description, instruction, instruction_data, sew=sew)
      incrementBasetestCount()
  else:
    for imm in range(-16,16):
      description       = "cp_imm_5bit (Test imm = " + str(imm) + ")"
      instruction_data  = randomizeVectorInstructionData(instruction, sew, getBaseSuiteTestCount(), imm = imm)

      writeTest(description, instruction, instruction_data, sew=sew)
      incrementBasetestCount()

def make_rdv(instruction, sew, rng):

  for r in rng:
    description       = "cp_rd (Test rd = " + str(r) + ")"
    instruction_data  = randomizeVectorInstructionData(instruction, sew, getBaseSuiteTestCount(), rd = r)

    writeTest(description, instruction, instruction_data, sew=sew)
    incrementBasetestCount()
    vsAddressCount()

def make_vs2_corners(instruction, sew, vcorners, vl=1, lmul = 1):

  for v in vcorners:
    description       = f"cp_vs2_corners (Test source vs2 value = " + v + ")"
    instruction_data  = randomizeVectorInstructionData(instruction, sew, getBaseSuiteTestCount(), lmul = lmul, vs2_val_pointer = v)

    writeTest(description, instruction, instruction_data, sew=sew, vl=vl, lmul = lmul)
    incrementBasetestCount()

def make_vs1_corners(instruction, sew, vcorners, vl=1):

  for v in vcorners:
    description       = f"cp_vs1_corners (Test source vs1 value = " + v + ")"
    instruction_data  = randomizeVectorInstructionData(instruction, sew, getBaseSuiteTestCount(), vs1_val_pointer = v)

    writeTest(description, instruction, instruction_data, sew=sew, vl=vl)
    incrementBasetestCount()

def make_rs1_corners_v(instruction, sew, rcornersv):

  for rcorner in rcornersv:
    description       = f"cp_rs1_corners (Test source rs1 value = " + hex(rcorner) + ")"
    instruction_data  = randomizeVectorInstructionData(instruction, sew, getBaseSuiteTestCount(), rs1_val = rcorner)

    writeTest(description, instruction, instruction_data, sew=sew)
    incrementBasetestCount()

def make_vs2_vs1_corners(instruction, sew, vs2corners, vs1corners, vl=1):
  for v1 in vs1corners:
    for v2 in vs2corners:
      description = "cr_vs2_vs1_corners"
      instruction_data  = randomizeVectorInstructionData(instruction, sew, getBaseSuiteTestCount(), vs1_val_pointer = v1, vs2_val_pointer = v2, additional_no_overlap=[['vs1', 'vs2']])

      writeTest(description, instruction, instruction_data, sew=sew, vl=vl)

def make_vs2_rs1_corners(instruction, sew, vs2corners):
  for r1 in rcornersv:
    for v2 in vs2corners:
      description = "cr_vs2_rs1_corners"
      instruction_data  = randomizeVectorInstructionData(instruction, sew, getBaseSuiteTestCount(), vs2_val_pointer = v2, rs1_val = r1)

      writeTest(description, instruction, instruction_data, sew=sew)

def make_vs2_imm_corners(instruction, sew, vs2corners):
  for imm in immcornersv:
    for v2 in vs2corners:
      description = "cr_vs2_imm_corners"
      instruction_data  = randomizeVectorInstructionData(instruction, sew, getBaseSuiteTestCount(), vs2_val_pointer = v2, imm = imm)

      writeTest(description, instruction, instruction_data, sew=sew)

def make_vxrm_vs2_vs1_corners(instruction, sew, vs2corners, vs1corners):
  for vxrm in vxrmList:
    for v1 in vs1corners:
      for v2 in vs2corners:
        description = "cr_vxrm_vs2_vs1_corners (Test vxrm = " + vxrm + ")"
        instruction_data  = randomizeVectorInstructionData(instruction, sew, getBaseSuiteTestCount(), vs2_val_pointer = v2, vs1_val_pointer = v1, additional_no_overlap=[['vs1','vs2']])

        writeTest(description, instruction, instruction_data, sew=sew, vxrm=vxrm)

def make_vxrm_vs2_rs1_corners(instruction, sew, vs2corners):
  for vxrm in vxrmList:
    for r1 in rcornersv:
      for v2 in vs2corners:
        description = "cr_vxrm_vs2_rs1_corners (Test vxrm = " + vxrm + ")"
        instruction_data  = randomizeVectorInstructionData(instruction, sew, getBaseSuiteTestCount(), vs2_val_pointer = v2, rs1_val = r1)

        writeTest(description, instruction, instruction_data, sew=sew, vxrm=vxrm)

def make_vxrm_vs2_imm_corners(instruction, sew, vs2corners):
  for vxrm in vxrmList:
    for imm in immcornersv:
      for v2 in vs2corners:
        description = "cr_vxrm_vs2_imm_corners (Test vxrm = " + vxrm + ")" + str(imm)
        instruction_data  = randomizeVectorInstructionData(instruction, sew, getBaseSuiteTestCount(), vs2_val_pointer = v2, imm = imm)

        writeTest(description, instruction, instruction_data, sew=sew, vxrm=vxrm)

##################################### length suite (vl!=1) test generation #####################################

def getMaxlmul(sew, eew, maxemul):
  if eew is None:
    return maxemul

  lmulMultiplier = eew/sew

  if lmulMultiplier > 1:
    return maxemul / lmulMultiplier

  return maxemul

def make_vl_lmul(instruction, sew, maxemul=8, eew = None, preset_emul = None):
  global legalvlmuls

  numlmul = int(math.log2(getMaxlmul(sew, eew, maxemul)))
  minlmul = min(legalvlmuls)

  for l in range(minlmul, numlmul+1):
    for k in range(3):
      lmul = 2 ** l # creating lmul first

      vlval = ["vlmax", 1, "random"]
      vl = vlval[k]
      vta = randint(0,1)
      vma = randint(0,1)

      if preset_emul is not None:
        emul = preset_emul
      else:
        emul = lmul

      maskval = randomizeMask(test)
      no_overlap = [['vs1', 'v0'], ['vs2', 'v0'], ['vd', 'v0']] if maskval is not None else None

      description = f"cr_vl_lmul (Test lmul = {lmul}, vl = {vl})"
      instruction_data  = randomizeVectorInstructionData(instruction, sew, getLengthSuiteTestCount(), suite="length", lmul = emul, additional_no_overlap=no_overlap)

<<<<<<< HEAD
      writeTest(description, instruction, instruction_data, sew=sew, lmul=lmul, vl=vl, maskval=maskval, vta=vta)
      incrementLengthtestCount()
=======
      writeTest(description, instruction, instruction_data, sew=sew, lmul=lmul, vl=vl, maskval=maskval, vta=vta, vma=vma)
      incrememntLengthtestCount()
>>>>>>> 7f85e17c
      vsAddressCount("length")

def make_mask_corners(instruction, sew, lmul = 1):
  vma = randint(0,1)
  cp_masking_corners_data = ["ones", "zeroes", "vlmaxm1_ones", "vlmaxd2p1_ones", "cp_mask_random"]

  for m in cp_masking_corners_data:
    vma = randint(0,1)

    description = f"cp_masking_corners (Test v0 = {m})"
    instruction_data  = randomizeVectorInstructionData(instruction, sew, getLengthSuiteTestCount(), lmul=lmul, suite="length", additional_no_overlap=[['vs1', 'v0'], ['vs2', 'v0'], ['vd', 'v0'], ['vs3', 'v0']])

    writeTest(description, instruction, instruction_data, sew=sew, lmul=lmul, vl="vlmax", maskval=m, vma=vma)
    incrementLengthtestCount()
    vsAddressCount("length")

def make_vtype_agnostic(instruction, sew, maxemul=8, eew = None, preset_emul = None):
  global legalvlmuls

  vlmulmax = int(math.log2(getMaxlmul(sew, eew, maxemul)))
  minlmul = min(legalvlmuls)

  for t in [0,1]:
    for m in [0,1]:

      lmul = 2 ** randint(minlmul, vlmulmax) # pick random integer LMUL to ensure that coverpoints are hit

      if preset_emul is not None:
        emul = preset_emul
      else:
        emul = lmul

      maskval = randomizeMask(instruction, vm=1)
      no_overlap = [['vs1', 'v0'], ['vs2', 'v0'], ['vd', 'v0']] if maskval is not None else None
      vta = t
      vma = m

      description = f"cr_vtype_agnostic (Test vta = {vta}, vma = {vma})"
      instruction_data  = randomizeVectorInstructionData(instruction, sew, getLengthSuiteTestCount(), suite="length", lmul = emul, additional_no_overlap=no_overlap)

      writeTest(description, instruction, instruction_data, sew=sew, lmul=lmul, vl="random", maskval=maskval, vta=vta, vma=vma)
      incrementLengthtestCount()
      vsAddressCount("length")


#####################################         custom test generation       #####################################

def make_custom_vmask_write_lmulge1(instruction, sew):
  for lmul in [1, 2, 4, 8]:
    description = f"cp_custom_vmask_write_lmulge1 (Test lmul = {lmul})"
    instruction_data  = randomizeVectorInstructionData(instruction, getLengthSuiteTestCount(), sew = sew, suite="length", lmul = lmul)

    writeTest(description, instruction, instruction_data, sew=sew, lmul=lmul, vl="vlmax")
    incrementLengthtestCount()
    vsAddressCount("length")

def make_custom_vmask_write_v0_masked(instruction, sew):
  maskval = randomizeMask(instruction, always_masked = True)  # set always_masked true since this cp will only be tested for instr with mask available
  no_overlap = [['vs1', 'v0'], ['vs2', 'v0']]

  description = f"cp_custom_vmask_write_v0_masked"
  instruction_data  = randomizeVectorInstructionData(instruction, getLengthSuiteTestCount(), vd = 0, sew = sew, suite="length", additional_no_overlap=no_overlap)

  writeTest(description, instruction, instruction_data, sew=sew, vl="vlmax", maskval=maskval)
  incrementLengthtestCount()
  vsAddressCount("length")

def make_custom_voffgroup_vr(instruction, sew, lmul, vr):
  for v in range(0, vreg_count):
    if (v % lmul == 0):
      pass
    else:
      description = f"cp_custom_voffgroup_{vr}_lmul{lmul} (Test lmul = {lmul}, {vr} = {v})"
      if vr == "vs1":
        vd  = randomizeOngroupVectorRegister(instruction, v, lmul=lmul)
        vs2 = randomizeOngroupVectorRegister(instruction, v, vd, lmul=lmul)
        instruction_data  = randomizeVectorInstructionData(instruction, getBaseSuiteTestCount(), vd = vd, vs2 = vs2, vs1 = v, sew = sew, suite="base", lmul = lmul)
      elif vr == "vs2":
        vd  = randomizeOngroupVectorRegister(instruction, v, lmul=lmul)
        vs1 = randomizeOngroupVectorRegister(instruction, v, vd, lmul=lmul)
        instruction_data  = randomizeVectorInstructionData(instruction, getBaseSuiteTestCount(), vd = vd, vs2 = v, vs1 = vs1, sew = sew, suite="base", lmul = lmul)
      else: # vd
        vs2 = randomizeOngroupVectorRegister(instruction, v, lmul=lmul)
        vs1 = randomizeOngroupVectorRegister(instruction, v, vs2, lmul=lmul)
        instruction_data  = randomizeVectorInstructionData(instruction, getBaseSuiteTestCount(), vd = v, vs2 = vs2, vs1 = vs1, sew = sew, suite="base", lmul = lmul)

      writeTest(description, instruction, instruction_data, sew=sew, lmul=lmul)
      incrementBasetestCount()
      vsAddressCount()

def make_custom_gprWriting_vstart_eq_vl(instruction, sew):
  description = f"cp_custom_gprWriting_vstart_eq_vl"
  instruction_data  = randomizeVectorInstructionData(instruction, getLengthSuiteTestCount(), sew = sew, suite="length")

  writeTest(description, instruction, instruction_data, sew=sew, vl=0, vstart=0)
  incrementLengthtestCount()
  vsAddressCount("length")

def make_custom_vext_overlapping_vd_vs2(instruction, sew, vext):
  # vext is the suffix of the extension, e.g. "f2" of vsext.vf2
  lmul = int(vext[1])                                   # "2" of "f2"
  vd = randint(0, math.floor((vreg_count-1)/lmul)) * lmul   # ensure that vd is on group with the given lmul
  vs2 = vd + (lmul - 1)                                 # force vs2 to overlap with the top of vd
  vs1 = randomizeOngroupVectorRegister(instruction, vs2, vd, lmul=lmul)

  description = f"cp_custom_vext{lmul}_overlapping_vd_vs2"
  instruction_data  = randomizeVectorInstructionData(instruction, getBaseSuiteTestCount(), vd = vd, vs2 = vs2, vs1 = vs1, sew = sew, suite="base", lmul = lmul)

  writeTest(description, instruction, instruction_data, sew=sew, lmul=lmul)
  incrementBasetestCount()
  vsAddressCount()

def make_custom_vdOverlapTopVs1_vd_vs1(instruction, sew, lmul):
  emul = 2 * lmul
  vd = randint(0, math.floor((vreg_count-1)/emul)) * emul   # ensure that vd is on group with the given lmul
  vs1 = vd + lmul                                           # force vs1 to overlap with the top of vd, for widening so the overlap is simply the top half
  if instruction in vs2_widen_ins:
    vs2 = randomizeOngroupVectorRegister(instruction, vs1, vd, lmul=emul)
  else:
    vs2 = randomizeOngroupVectorRegister(instruction, vs1, vd, lmul=lmul)

  description = f"cp_custom_vdOverlapTopVs1_vd_vs1_lmul{lmul}"
  instruction_data  = randomizeVectorInstructionData(instruction, getBaseSuiteTestCount(), vd = vd, vs2 = vs2, vs1 = vs1, sew = sew, suite="base", lmul = lmul)

  writeTest(description, instruction, instruction_data, sew=sew, lmul=lmul)
  incrementBasetestCount()
  vsAddressCount()

def make_custom_vdOverlapTopVs2_vd_vs2(instruction, sew, lmul):
  emul = 2 * lmul
  vd = randint(0, math.floor((vreg_count-1)/emul)) * emul   # ensure that vd is on group with the given lmul
  vs2 = vd + lmul                                           # force vs2 to overlap with the top of vd, for widening so the overlap is simply the top half
  vs1 = randomizeOngroupVectorRegister(instruction, vs2, vd, lmul=lmul)

  description = f"cp_custom_vdOverlapTopVs2_vd_vs2_lmul{lmul}"
  instruction_data  = randomizeVectorInstructionData(instruction, getBaseSuiteTestCount(), vd = vd, vs2 = vs2, vs1 = vs1, sew = sew, suite="base", lmul = lmul)

  writeTest(description, instruction, instruction_data, sew=sew, lmul=lmul)
  incrementBasetestCount()
  vsAddressCount()

def make_custom_vdOverlapBtmVs2_vd_vs2(instruction, sew, lmul):
  emul = 2 * lmul
  vd = randint(0, math.floor((vreg_count-1)/emul)) * emul   # ensure that vd is on group with the given lmul
  vs2 = vd                                                  # force vs2 to overlap with the bottom of vd

  description = f"cp_custom_vdOverlapBtmVs2_vd_vs2_lmul{lmul}"
  instruction_data  = randomizeVectorInstructionData(instruction, getBaseSuiteTestCount(), vd = vd, vs2 = vs2, sew = sew, suite="base", lmul = lmul)

  writeTest(description, instruction, instruction_data, sew=sew, lmul=lmul)
  incrementBasetestCount()
  vsAddressCount()

def make_custom_vreductionw_vd_vs1_emul_16(instruction, sew):
  description = f"cp_custom_vreductionw_vd_vs1_emul_16"
  instruction_data  = randomizeVectorInstructionData(instruction, getBaseSuiteTestCount(), sew = sew, suite="base", lmul = 8) # requires lmul = 8

  writeTest(description, instruction, instruction_data, sew=sew, lmul=8)
  incrementBasetestCount()
  vsAddressCount()

def make_custom_element0Masked(instruction, sew):
  no_overlap = [['vd', 'vs1'], ['vd', 'v0'], ['vs1', 'v0'], ['vs2', 'v0']]

  description = f"cp_custom_element0Masked"
  instruction_data  = randomizeVectorInstructionData(instruction, getLengthSuiteTestCount(), sew = sew, suite="base", additional_no_overlap=no_overlap)

  writeTest(description, instruction, instruction_data, sew=sew, vl="vlmax", maskval="ones")
  incrementBasetestCount()
  vsAddressCount()

def make_custom_vshift_upperbits_r1_ones(instruction, sew, r1, narrow=False):
  def top_bits_mask(xlen, sew):
    top = xlen - 1
    bottom = int(math.log2(sew))
    width = top - bottom + 1
    mask = ((1 << width) - 1) << bottom
    return mask

  if (narrow):
    r1_val = hex(top_bits_mask(xlen, 2 * sew))
  else:
    r1_val = hex(top_bits_mask(xlen, sew))

  description = f"cp_custom_vshift{narrow}_upperbits_{r1}_ones"
  if r1 == "rs1":
    instruction_data  = randomizeVectorInstructionData(instruction, getBaseSuiteTestCount(), sew = sew, suite="base", rs1_val=r1_val)
  else:
    instruction_data  = randomizeVectorInstructionData(instruction, getBaseSuiteTestCount(), sew = sew, suite="base", vs1_val=r1_val)

  writeTest(description, instruction, instruction_data, sew=sew)
  incrementBasetestCount()
  vsAddressCount()

def make_custom_vindexCorners_index_ge_vlmax(instruction, sew):
  description = f"cp_custom_vindexCorners_index_ge_vlmax"
  instruction_data  = randomizeVectorInstructionData(instruction, getBaseSuiteTestCount(), sew = sew, suite="base", vs1_val=-1)

  writeTest(description, instruction, instruction_data, sew=sew)
  incrementBasetestCount()
  vsAddressCount()

def make_custom_vindexCorners_index_gt_vl_lt_vlmax(instruction, sew):
  description = f"cp_custom_vindexCorners_index_gt_vl_lt_vlmax"
  instruction_data  = randomizeVectorInstructionData(instruction, getBaseSuiteTestCount(), sew = sew, suite="base", lmul=2, vs1_val=2)

  writeTest(description, instruction, instruction_data, sew=sew, lmul=2)
  incrementBasetestCount()
  vsAddressCount()

#####################################           test generation           #####################################

def makeTest(coverpoints, test, sew=None):
  global NaNBox_tests
  # default vl and lmul settings for base suite
  for coverpoint in coverpoints:
    # produce a deterministic seed for repeatable random numbers distinct for each instruction and coverpoint
    testname = test + coverpoint
    hashval = myhash(testname)
    # hashval = hash(testname) # doesn't work because of Python hash randomization
    seed(hashval)
    # print(f"\ncoverpoint: {coverpoint}")
    # print(f"instruction: {test}")
    #seed(hash(test + coverpoint))
    ############################# base suite #############################
    if   ((coverpoint in ['RV32', 'RV64', 'EFFEW8', 'EFFEW16', 'EFFEW32', 'EFFEW64']) or
          ("sample" in coverpoint))                   : pass
    if   coverpoint == "cp_asm_count"                 : pass
    elif coverpoint == "cp_rd"                        : make_rdv(test, sew, range(xreg_count))
    elif coverpoint == "cp_rs1"                       : make_rs1_v(test, sew, range(xreg_count))
    elif coverpoint == "cp_rs1_nx0"                   : make_rs1_v(test, sew, range(1, xreg_count), getBaseLmul(test, sew))
    elif coverpoint == "cp_rs2"                       : make_rs2_v(test, sew, range(xreg_count), getBaseLmul(test, sew))
    elif coverpoint == "cp_rs2_corners_ls_e8"         : make_rs2_corners_v(test, sew, rcorners_ls_e8, lmul = getBaseLmul(test, sew))
    elif coverpoint == "cp_rs2_corners_ls_e16"        : make_rs2_corners_v(test, sew, rcorners_ls_e16, lmul = getBaseLmul(test, sew))
    elif coverpoint == "cp_rs2_corners_ls_e32"        : make_rs2_corners_v(test, sew, rcorners_ls_e32, lmul = getBaseLmul(test, sew))
    elif coverpoint == "cp_rs2_corners_ls_e64"        : make_rs2_corners_v(test, sew, rcorners_ls_e64, lmul = getBaseLmul(test, sew))
    elif coverpoint == "cp_rs1_corners"               : make_rs1_corners_v(test, sew, rcornersv)
    elif coverpoint == "cmp_rs1_rs2"                  : make_rs1_rs2_v(test, sew, range(xreg_count))
    elif coverpoint == "cp_imm_5bit"                  : make_imm_v(test, sew)
    elif coverpoint == "cp_imm_5bit_u"                : make_imm_v(test, sew)
    elif coverpoint == "cp_vd"                        : make_vd(test, sew, range(vreg_count),   getBaseLmul(test, sew))
    elif coverpoint == "cp_vd_lte30"                  : make_vd(test, sew, range(vreg_count-1), getBaseLmul(test, sew))
    elif coverpoint == "cp_vd_lte29"                  : make_vd(test, sew, range(vreg_count-2), getBaseLmul(test, sew))
    elif coverpoint == "cp_vd_lte28"                  : make_vd(test, sew, range(vreg_count-3), getBaseLmul(test, sew))
    elif coverpoint == "cp_vd_lte27"                  : make_vd(test, sew, range(vreg_count-4), getBaseLmul(test, sew))
    elif coverpoint == "cp_vd_lte26"                  : make_vd(test, sew, range(vreg_count-5), getBaseLmul(test, sew))
    elif coverpoint == "cp_vd_lte25"                  : make_vd(test, sew, range(vreg_count-6), getBaseLmul(test, sew))
    elif coverpoint == "cp_vd_lte24"                  : make_vd(test, sew, range(vreg_count-7), getBaseLmul(test, sew))
    elif coverpoint == "cp_vd_nv0"                    : make_vd(test, sew, range(1,vreg_count))
    elif coverpoint == "cp_vd_emul2"                  : make_vd(test, sew, range(0,vreg_count,2), getBaseLmul(test, sew))
    elif coverpoint == "cp_vd_emul4"                  : make_vd(test, sew, range(0,vreg_count,4), getBaseLmul(test, sew))
    elif coverpoint == "cp_vd_emul8"                  : make_vd(test, sew, range(0,vreg_count,8), getBaseLmul(test, sew))
    elif coverpoint == "cp_vs3"                       : make_vs3(test, sew, range(vreg_count),   getBaseLmul(test, sew))
    elif coverpoint == "cp_vs3_lte30"                 : make_vs3(test, sew, range(vreg_count-1), getBaseLmul(test, sew))
    elif coverpoint == "cp_vs3_lte29"                 : make_vs3(test, sew, range(vreg_count-2), getBaseLmul(test, sew))
    elif coverpoint == "cp_vs3_lte28"                 : make_vs3(test, sew, range(vreg_count-3), getBaseLmul(test, sew))
    elif coverpoint == "cp_vs3_lte27"                 : make_vs3(test, sew, range(vreg_count-4), getBaseLmul(test, sew))
    elif coverpoint == "cp_vs3_lte26"                 : make_vs3(test, sew, range(vreg_count-5), getBaseLmul(test, sew))
    elif coverpoint == "cp_vs3_lte25"                 : make_vs3(test, sew, range(vreg_count-6), getBaseLmul(test, sew))
    elif coverpoint == "cp_vs3_lte24"                 : make_vs3(test, sew, range(vreg_count-7), getBaseLmul(test, sew))
    elif coverpoint == "cp_vs3_emul2"                 : make_vs3(test, sew, range(0,vreg_count,2), getBaseLmul(test, sew))
    elif coverpoint == "cp_vs3_emul4"                 : make_vs3(test, sew, range(0,vreg_count,4), getBaseLmul(test, sew))
    elif coverpoint == "cp_vs3_emul8"                 : make_vs3(test, sew, range(0,vreg_count,8), getBaseLmul(test, sew))
    elif coverpoint == "cp_vs2"                       : make_vs2(test, sew, range(vreg_count), getBaseLmul(test, sew))
    elif coverpoint == "cp_vs2_nv0"                   : make_vs2(test, sew, range(1,vreg_count))
    elif coverpoint == "cp_vs2_emul2"                 : make_vs2(test, sew, range(0,vreg_count,2), getBaseLmul(test, sew))
    elif coverpoint == "cp_vs2_emul4"                 : make_vs2(test, sew, range(0,vreg_count,4), getBaseLmul(test, sew))
    elif coverpoint == "cp_vs2_emul8"                 : make_vs2(test, sew, range(0,vreg_count,8), getBaseLmul(test, sew))
    elif coverpoint == "cp_vs1"                       : make_vs1(test, sew, range(vreg_count))
    elif coverpoint == "cp_vs1_nv0"                   : make_vs1(test, sew, range(1,vreg_count))
    elif coverpoint == "cp_vs1_emul2"                 : make_vs1(test, sew, range(0,vreg_count,2))
    elif coverpoint == "cmp_vd_vs2"                   : make_vd_vs2(test, sew, range(vreg_count), getBaseLmul(test, sew))
    elif coverpoint == "cmp_vd_vs2_nv0"               : make_vd_vs2(test, sew, range(1,vreg_count), getBaseLmul(test, sew))
    elif coverpoint == "cmp_vd_vs2_emul2"             : make_vd_vs2(test, sew, range(0,vreg_count,2), getBaseLmul(test, sew))
    elif coverpoint == "cmp_vd_vs2_emul4"             : make_vd_vs2(test, sew, range(0,vreg_count,4), getBaseLmul(test, sew))
    elif coverpoint == "cmp_vd_vs2_emul8"             : make_vd_vs2(test, sew, range(0,vreg_count,8), getBaseLmul(test, sew))
    elif coverpoint == "cmp_vd_vs1"                   : make_vd_vs1(test, sew, range(vreg_count))
    elif coverpoint == "cmp_vd_vs1_nv0"               : make_vd_vs1(test, sew, range(1,vreg_count))
    elif coverpoint == "cmp_vd_vs1_emul2"             : make_vd_vs1(test, sew, range(0,vreg_count,2))
    elif coverpoint == "cmp_vs1_vs2"                  : make_vs1_vs2(test, sew, range(vreg_count))
    elif coverpoint == "cmp_vs1_vs2_nv0"              : make_vs1_vs2(test, sew, range(1,vreg_count))
    elif coverpoint == "cmp_vd_vs1_vs2"               : make_vd_vs1_vs2(test, sew, range(vreg_count))
    elif coverpoint == "cmp_vd_vs1_vs2_nv0"           : make_vd_vs1_vs2(test, sew, range(1,vreg_count))
    elif coverpoint == "cmp_vs3_vs2"                  : make_vs3_vs2(test, sew, range(vreg_count), getBaseLmul(test, sew))
    elif coverpoint == "cmp_vs3_vs2_lte30"            : make_vs3_vs2(test, sew, range(vreg_count-1), getBaseLmul(test, sew))
    elif coverpoint == "cmp_vs3_vs2_lte29"            : make_vs3_vs2(test, sew, range(vreg_count-2), getBaseLmul(test, sew))
    elif coverpoint == "cmp_vs3_vs2_lte28"            : make_vs3_vs2(test, sew, range(vreg_count-3), getBaseLmul(test, sew))
    elif coverpoint == "cmp_vs3_vs2_lte27"            : make_vs3_vs2(test, sew, range(vreg_count-4), getBaseLmul(test, sew))
    elif coverpoint == "cmp_vs3_vs2_lte26"            : make_vs3_vs2(test, sew, range(vreg_count-5), getBaseLmul(test, sew))
    elif coverpoint == "cmp_vs3_vs2_lte25"            : make_vs3_vs2(test, sew, range(vreg_count-6), getBaseLmul(test, sew))
    elif coverpoint == "cmp_vs3_vs2_lte24"            : make_vs3_vs2(test, sew, range(vreg_count-7), getBaseLmul(test, sew))
    elif coverpoint == "cp_vs2_corners"               : make_vs2_corners(test, sew, vcornersemul1)
    elif coverpoint == "cp_vs2_corners_emul2"         : make_vs2_corners(test, sew, vcornersemul2)
    elif coverpoint == "cp_vs2_corners_emul4"         : make_vs2_corners(test, sew, vcornersemul4)
    elif coverpoint == "cp_vs2_corners_emul8"         : make_vs2_corners(test, sew, vcornersemul8)
    elif coverpoint == "cp_vs2_corners_emulf2"        : make_vs2_corners(test, sew, vcornersemulf2)
    elif coverpoint == "cp_vs2_corners_emulf4"        : make_vs2_corners(test, sew, vcornersemulf4)
    elif coverpoint == "cp_vs2_corners_emulf8"        : make_vs2_corners(test, sew, vcornersemulf8)
    elif coverpoint == "cp_vs2_corners_eew1"          : make_vs2_corners(test, sew, vcornerseew1, vl=8)  # assume vl = 8 for mask logical instr
    elif coverpoint == "cp_vs2_corners_ls"            : make_vs2_corners(test, sew, v_corners_ls, lmul=getBaseLmul(test, sew))
    elif coverpoint == "cp_vs1_corners"               : make_vs1_corners(test, sew, vcornersemul1)
    elif coverpoint == "cp_vs1_corners_emul2"         : make_vs1_corners(test, sew, vcornersemul2)
    elif coverpoint == "cp_vs1_corners_eew1"          : make_vs1_corners(test, sew, vcornerseew1, vl=8)  # assume vl = 8 for mask logical instr
    elif coverpoint == "cr_vs2_vs1_corners"           : make_vs2_vs1_corners(test, sew, vcornersemul1, vcornersemul1)
    elif coverpoint == "cr_vs2_vs1_corners_wv"        : make_vs2_vs1_corners(test, sew, vcornersemul2, vcornersemul1)
    elif coverpoint == "cr_vs2_vs1_corners_wred"      : make_vs2_vs1_corners(test, sew, vcornersemul1, vcornersemul2)
    elif coverpoint == "cr_vs2_vs1_corners_mm"        : make_vs2_vs1_corners(test, sew, vcornerseew1, vcornerseew1, vl=8)
    elif coverpoint == "cr_vs2_rs1_corners"           : make_vs2_rs1_corners(test, sew, vcornersemul1)
    elif coverpoint == "cr_vs2_rs1_corners_wx"        : make_vs2_rs1_corners(test, sew, vcornersemul2)
    elif coverpoint == "cr_vs2_imm_corners"           : make_vs2_imm_corners(test, sew, vcornersemul1)
    elif coverpoint == "cr_vs2_imm_corners_u"         : make_vs2_imm_corners(test, sew, vcornersemul1)
    elif coverpoint == "cr_vs2_imm_corners_wi"        : make_vs2_imm_corners(test, sew, vcornersemul2)
    elif coverpoint == "cr_vs2_imm_corners_wiu"       : make_vs2_imm_corners(test, sew, vcornersemul2)
    elif coverpoint == "cr_vxrm_vs2_vs1_corners"      : make_vxrm_vs2_vs1_corners(test, sew, vcornersemul1, vcornersemul1)
    elif coverpoint == "cr_vxrm_vs2_vs1_corners_wv"   : make_vxrm_vs2_vs1_corners(test, sew, vcornersemul2, vcornersemul1)
    elif coverpoint == "cr_vxrm_vs2_rs1_corners"      : make_vxrm_vs2_rs1_corners(test, sew, vcornersemul1)
    elif coverpoint == "cr_vxrm_vs2_rs1_corners_wx"   : make_vxrm_vs2_rs1_corners(test, sew, vcornersemul2)
    elif coverpoint == "cr_vxrm_vs2_imm_corners"      : make_vxrm_vs2_imm_corners(test, sew, vcornersemul1)
    elif coverpoint == "cr_vxrm_vs2_imm_corners_wi"   : make_vxrm_vs2_imm_corners(test, sew, vcornersemul2)
    elif coverpoint == "cp_imm_corners_5bit"          : pass # already tested in cp_imm_5bit but needed for cr_vs2_imm_corners
    elif coverpoint == "cp_imm_corners_5bit_u"        : pass # already tested in cp_imm_5bit but needed for cr_vs2_imm_corners
    elif coverpoint == "cp_csr_vxrm"                  : pass # already tested in cross coverpoints with vs2 and vs1/rs1/imm
    ############################ length suite ############################
    elif coverpoint == "cp_masking_corners"             : make_mask_corners(test, sew, getBaseLmul(test, sew))
    elif coverpoint == "cp_vl_0"                        : make_vl_0(test, sew, lmul = getBaseLmul(test, sew))
    elif "cr_vl_lmul_lmul4max"      in coverpoint       : make_vl_lmul(test, sew, maxemul=4) # includes tests for legal LMUL up to 4
    elif "cr_vl_lmul_lmul2max"      in coverpoint       : make_vl_lmul(test, sew, maxemul=2) # includes tests for legal LMUL up to 4
    elif "cr_vl_lmul_lmul1max"      in coverpoint       : make_vl_lmul(test, sew, maxemul=1) # includes tests for legal LMUL up to 4
    elif "cr_vl_lmul_e8_emul4max"   in coverpoint       : make_vl_lmul(test, sew, eew = 8,  maxemul=4)
    elif "cr_vl_lmul_e16_emul4max"  in coverpoint       : make_vl_lmul(test, sew, eew = 16, maxemul=4)
    elif "cr_vl_lmul_e32_emul4max"  in coverpoint       : make_vl_lmul(test, sew, eew = 32, maxemul=4)
    elif "cr_vl_lmul_e64_emul4max"  in coverpoint       : make_vl_lmul(test, sew, eew = 64, maxemul=4)
    elif "cr_vl_lmul_e8_emul2max"   in coverpoint       : make_vl_lmul(test, sew, eew = 8,  maxemul=2)
    elif "cr_vl_lmul_e16_emul2max"  in coverpoint       : make_vl_lmul(test, sew, eew = 16, maxemul=2)
    elif "cr_vl_lmul_e32_emul2max"  in coverpoint       : make_vl_lmul(test, sew, eew = 32, maxemul=2)
    elif "cr_vl_lmul_e64_emul2max"  in coverpoint       : make_vl_lmul(test, sew, eew = 64, maxemul=2)
    elif "cr_vl_lmul_e8_emul1max"   in coverpoint       : make_vl_lmul(test, sew, eew = 8,  maxemul=1)
    elif "cr_vl_lmul_e16_emul1max"  in coverpoint       : make_vl_lmul(test, sew, eew = 16, maxemul=1)
    elif "cr_vl_lmul_e32_emul1max"  in coverpoint       : make_vl_lmul(test, sew, eew = 32, maxemul=1)
    elif "cr_vl_lmul_e64_emul1max"  in coverpoint       : make_vl_lmul(test, sew, eew = 64, maxemul=1)
    elif "cr_vl_lmul_e8"            in coverpoint       : make_vl_lmul(test, sew, eew = 8 )
    elif "cr_vl_lmul_e16"           in coverpoint       : make_vl_lmul(test, sew, eew = 16)
    elif "cr_vl_lmul_e32"           in coverpoint       : make_vl_lmul(test, sew, eew = 32)
    elif "cr_vl_lmul_e64"           in coverpoint       : make_vl_lmul(test, sew, eew = 64)
    elif "cr_vl_lmul"               in coverpoint       : make_vl_lmul(test, sew, preset_emul = getLengthLmul(test)) # includes tests for legal LMUL up to 8
    elif coverpoint == "cr_vtype_agnostic"              : make_vtype_agnostic(test, sew, preset_emul=getLengthLmul(test))
    elif coverpoint == "cr_vtype_agnostic_lmul4max"     : make_vtype_agnostic(test, sew, maxemul=4)
    elif coverpoint == "cr_vtype_agnostic_lmul2max"     : make_vtype_agnostic(test, sew, maxemul=2)
    elif coverpoint == "cr_vtype_agnostic_lmul1max"     : make_vtype_agnostic(test, sew, maxemul=1)
    elif coverpoint == "cr_vtype_agnostic_e8"           : make_vtype_agnostic(test, sew, eew = 8 )
    elif coverpoint == "cr_vtype_agnostic_e16"          : make_vtype_agnostic(test, sew, eew = 16)
    elif coverpoint == "cr_vtype_agnostic_e32"          : make_vtype_agnostic(test, sew, eew = 32)
    elif coverpoint == "cr_vtype_agnostic_e64"          : make_vtype_agnostic(test, sew, eew = 64)
    elif coverpoint == "cr_vtype_agnostic_e8_emul4max"  : make_vtype_agnostic(test, sew, eew = 8,  maxemul=4)
    elif coverpoint == "cr_vtype_agnostic_e16_emul4max" : make_vtype_agnostic(test, sew, eew = 16, maxemul=4)
    elif coverpoint == "cr_vtype_agnostic_e32_emul4max" : make_vtype_agnostic(test, sew, eew = 32, maxemul=4)
    elif coverpoint == "cr_vtype_agnostic_e64_emul4max" : make_vtype_agnostic(test, sew, eew = 64, maxemul=4)
    elif coverpoint == "cr_vtype_agnostic_e8_emul2max"  : make_vtype_agnostic(test, sew, eew = 8,  maxemul=2)
    elif coverpoint == "cr_vtype_agnostic_e16_emul2max" : make_vtype_agnostic(test, sew, eew = 16, maxemul=2)
    elif coverpoint == "cr_vtype_agnostic_e32_emul2max" : make_vtype_agnostic(test, sew, eew = 32, maxemul=2)
    elif coverpoint == "cr_vtype_agnostic_e64_emul2max" : make_vtype_agnostic(test, sew, eew = 64, maxemul=2)
    elif coverpoint == "cr_vtype_agnostic_e8_emul1max"  : make_vtype_agnostic(test, sew, eew = 8,  maxemul=1)
    elif coverpoint == "cr_vtype_agnostic_e16_emul1max" : make_vtype_agnostic(test, sew, eew = 16, maxemul=1)
    elif coverpoint == "cr_vtype_agnostic_e32_emul1max" : make_vtype_agnostic(test, sew, eew = 32, maxemul=1)
    elif coverpoint == "cr_vtype_agnostic_e64_emul1max" : make_vtype_agnostic(test, sew, eew = 64, maxemul=1)
    elif (coverpoint in ["cp_csr_vtype_vta", "cp_csr_vtype_vma"]):
      pass # helper coverpoints, crossed in cr_vtype_agnostic
    elif (coverpoint in ["cp_csr_vtype_lmul_all_sew8", "cp_csr_vtype_lmul_all_sew16", "cp_csr_vtype_lmul_all_sew32", "cp_csr_vtype_lmul_all_sew64", "cp_csr_vl_corners",
                         "cp_csr_vtype_lmul_all_lmul4max_sew8", "cp_csr_vtype_lmul_all_lmul4max_sew16", "cp_csr_vtype_lmul_all_lmul4max_sew32", "cp_csr_vtype_lmul_all_lmul4max_sew64",
                         "cp_csr_vtype_lmul_all_sew8_lmul_le_8", "cp_vtype_lmul_ge_1", "cp_csr_vtype_lmul_all_lmul4max_sew8_lmul_le_4", "cp_csr_vtype_lmul_all_sew32_lmul_le_8",
                         "cp_csr_vtype_lmul_all_lmul4max_sew32_lmul_le_4", "cp_csr_vtype_lmul_all_sew64_lmul_le_8", "cp_csr_vtype_lmul_all_sew16_lmul_le_8",
                         "cp_csr_vtype_lmul_all_lmul4max_sew16_lmul_le_4", "cp_csr_vtype_lmul_all_lmul4max_sew16_lmul_le_4", "cp_csr_vtype_lmul_all_sew8_eew8",
                         "cp_csr_vtype_lmul_all_sew16_eew8", "cp_csr_vtype_lmul_all_sew32_eew8", "cp_csr_vtype_lmul_all_sew64_eew8", "cp_csr_vtype_lmul_all_sew8_lmul1max",
                         "cp_csr_vtype_lmul_all_sew16_lmul1max", "cp_csr_vtype_lmul_all_sew32_lmul1max", "cp_csr_vtype_lmul_all_sew64_lmul1max", "cp_csr_vtype_lmul_all_sew8_lmul2max",
                         "cp_csr_vtype_lmul_all_sew8_lmul_le_1", "cp_vtype_lmul_1", "cp_vtype_lmul_ge_1_le_4", "cp_vtype_lmul_ge_1_le_2", "cp_csr_vtype_lmul_all_sew8_lmul_le_2",
                         "cp_csr_vtype_lmul_all_sew32_lmul_le_1", "cp_csr_vtype_lmul_all_sew64_lmul_le_2", "cp_csr_vtype_lmul_all_lmul4max_sew64_lmul_le_4", "cp_csr_vtype_lmul_all_sew16_lmul_le_2",
                         "cp_csr_vtype_lmul_all_sew16_lmul_le_1", "cp_csr_vtype_lmul_all_sew32_lmul_le_2", "cp_csr_vtype_lmul_all_sew64_lmul_le_1", "cp_csr_vtype_lmul_all_le_8_e16",
                         "cp_vtype_lmul_ge_1_e16", "cp_csr_vtype_lmul_all_le_8_e32", "cp_csr_vtype_lmul_all_le_8_e64", "cp_csr_vtype_lmul_all_le_8_e8", "cp_vtype_lmul_ge_1_e32",
                         "cp_vtype_lmul_ge_1_e64", "cp_vtype_lmul_ge_1_e8", "cp_csr_vtype_lmul_all_le_8_lmul4max_e16", "cp_csr_vtype_lmul_all_le_8_lmul4max_e32", "cp_csr_vtype_lmul_all_le_8_lmul4max_e64",
                         "cp_csr_vtype_lmul_all_le_8_lmul4max_e8", "cp_vtype_lmul_ge_1_lmul2max_e16", "cp_vtype_lmul_ge_1_lmul2max_e32", "cp_csr_vtype_lmul_all_le_8_lmul2max_e64",
                         "cp_csr_vtype_lmul_all_le_8_lmul2max_e8", "cp_csr_vtype_lmul_all_le_8_lmul2max_e16", "cp_csr_vtype_lmul_all_le_8_lmul2max_e32", "cp_vtype_lmul_ge_1_lmul2max_e64",
                         "cp_vtype_lmul_ge_1_lmul2max_e8", "cp_csr_vtype_lmul_all_le_8_lmul1max_e16", "cp_vtype_lmul_ge_1_lmul1max_e16", "cp_vtype_lmul_ge_1_lmul2max_e8", "cp_csr_vtype_lmul_all_le_8_lmul1max_e16",
                         "cp_csr_vtype_lmul_all_le_8_lmul1max_e32", "cp_vtype_lmul_ge_1_lmul1max_e32", "cp_csr_vtype_lmul_all_le_8", "cp_csr_vtype_lmul_all_lmul4max_lmul_le_4",
                         "cp_csr_vtype_lmul_all_le_8_e16_emul4max","cp_csr_vtype_lmul_all_le_8_e32_emul4max","cp_csr_vtype_lmul_all_le_8_e64_emul4max","cp_csr_vtype_lmul_all_le_8_e8_emul4max",
                        "cp_csr_vtype_lmul_all_le_8_e16_emul2max","cp_csr_vtype_lmul_all_le_8_e32_emul2max","cp_csr_vtype_lmul_all_le_8_e64_emul2max","cp_csr_vtype_lmul_all_le_8_e8_emul2max",
                        "cp_csr_vtype_lmul_all_le_8_e16_emul2max","cp_csr_vtype_lmul_all_le_8_e32_emul2max","cp_csr_vtype_lmul_all_le_8_e64_emul2max","cp_csr_vtype_lmul_all_le_8_e8_emul2max",
                        "cp_csr_vtype_lmul_all_le_8_e16_emul1max","cp_csr_vtype_lmul_all_le_8_e32_emul1max","cp_csr_vtype_lmul_all_le_8_e64_emul1max","cp_csr_vtype_lmul_all_le_8_e8_emul1max",
                        "cp_csr_vtype_lmul_all_le_8_e16_emul1max","cp_csr_vtype_lmul_all_le_8_e32_emul1max","cp_csr_vtype_lmul_all_le_8_e64_emul1max","cp_csr_vtype_lmul_all_le_8_e8_emul1max",
                        "cp_csr_vtype_lmul_all_le_8_e16_emul1max","cp_csr_vtype_lmul_all_le_8_e32_emul1max","cp_csr_vtype_lmul_all_le_8_e64_emul1max","cp_csr_vtype_lmul_all_le_8_e8_emul1max",
                        "cp_csr_vtype_lmul_all_le_8_e16_emul1max","cp_csr_vtype_lmul_all_le_8_e32_emul1max","cp_csr_vtype_lmul_all_le_8_e64_emul1max","cp_csr_vtype_lmul_all_le_8_e8_emul1max",]):
      pass # helper coverpoints, crossed in cr_vl_lmul
    ############################  cp_custom   ############################
    elif coverpoint == "cp_custom_vmask_write_lmulge1"                : make_custom_vmask_write_lmulge1(test, sew)
    elif coverpoint == "cp_custom_vmask_write_v0_masked"              : make_custom_vmask_write_v0_masked(test, sew)
    elif (coverpoint in ["cp_custom_voffgroup_vd_lmul2", "cp_custom_voffgroup_vd_lmul4", "cp_custom_voffgroup_vd_lmul8"]):
      lmul = int(coverpoint[-1])
      make_custom_voffgroup_vr(test, sew, lmul, "vd")
    elif (coverpoint in ["cp_custom_voffgroup_vs2_lmul2", "cp_custom_voffgroup_vs2_lmul4", "cp_custom_voffgroup_vs2_lmul8"]):
      lmul = int(coverpoint[-1])
      make_custom_voffgroup_vr(test, sew, lmul, "vs2")
    elif (coverpoint in ["cp_custom_voffgroup_vs1_lmul2", "cp_custom_voffgroup_vs1_lmul4", "cp_custom_voffgroup_vs1_lmul8"]):
      lmul = int(coverpoint[-1])
      make_custom_voffgroup_vr(test, sew, lmul, "vs1")
    elif coverpoint == "cp_custom_gprWriting_vstart_eq_vl"            : make_custom_gprWriting_vstart_eq_vl(test, sew)
    elif (coverpoint in ["cp_custom_vext2_overlapping_vd_vs2", "cp_custom_vext4_overlapping_vd_vs2", "cp_custom_vext8_overlapping_vd_vs2"]):
      vext = test[-2:]  # "f2" of vsext.vf2
      make_custom_vext_overlapping_vd_vs2(test, sew, vext)
    elif (coverpoint in ["cp_custom_vdOverlapTopVs1_vd_vs1_lmul1", "cp_custom_vdOverlapTopVs1_vd_vs1_lmul2", "cp_custom_vdOverlapTopVs1_vd_vs1_lmul4"]):
      lmul = int(coverpoint[-1])
      make_custom_vdOverlapTopVs1_vd_vs1(test, sew, lmul)
    elif (coverpoint in ["cp_custom_vdOverlapTopVs2_vd_vs2_lmul1", "cp_custom_vdOverlapTopVs2_vd_vs2_lmul2", "cp_custom_vdOverlapTopVs2_vd_vs2_lmul4"]):
      lmul = int(coverpoint[-1])
      make_custom_vdOverlapTopVs2_vd_vs2(test, sew, lmul)
    elif coverpoint == "cp_custom_vdOverlapBtmVs2_vd_vs2_lmul1":
      lmul = int(coverpoint[-1])
      make_custom_vdOverlapBtmVs2_vd_vs2(test, sew, lmul)
    elif coverpoint == "cp_custom_vreductionw_vd_vs1_emul_16"         : make_custom_vreductionw_vd_vs1_emul_16(test, sew)
    elif coverpoint == "cp_custom_element0Masked"                     : make_custom_element0Masked(test, sew)
    elif coverpoint == "cp_custom_vshift_upperbits_vs1_ones"          : make_custom_vshift_upperbits_r1_ones(test, sew, "vs1")
    elif coverpoint == "cp_custom_vshift_upperbits_rs1_ones"          : make_custom_vshift_upperbits_r1_ones(test, sew, "rs1")
    elif coverpoint == "cp_custom_vshiftn_upperbits_vs1_ones"         : make_custom_vshift_upperbits_r1_ones(test, sew, "vs1", narrow=True)
    elif coverpoint == "cp_custom_vshiftn_upperbits_rs1_ones"         : make_custom_vshift_upperbits_r1_ones(test, sew, "rs1", narrow=True)
    elif coverpoint == "cp_custom_vindexCorners_index_ge_vlmax"       : make_custom_vindexCorners_index_ge_vlmax(test, sew)
    elif coverpoint == "cp_custom_vindexCorners_index_gt_vl_lt_vlmax" : make_custom_vindexCorners_index_gt_vl_lt_vlmax(test, sew)
    elif coverpoint[:2] != "cp"                                       : pass # skip all the helper coverpoints
    else:
      print("Warning: " + coverpoint + " not implemented yet for " + test)

def coverpointInclusions(coverpoints):
  applicable_coverpoints = coverpoints
  for coverpoint in coverpoints:
    if ((coverpoint in ['RV32', 'RV64', 'EFFEW8', 'EFFEW16', 'EFFEW32', 'EFFEW64']) or
        ("sample" in coverpoint))                                  : applicable_coverpoints.remove(coverpoint)
    elif coverpoint[:2] != "cp"                                    : applicable_coverpoints.remove(coverpoint) # skip all the helper coverpoints
    elif coverpoint == "cp_custom_wvv":
      applicable_coverpoints.remove(coverpoint)
      applicable_coverpoints.append("cp_custom_vdOverlapTopVs2_vd_vs2_lmul1")
      applicable_coverpoints.append("cp_custom_vdOverlapTopVs1_vd_vs1_lmul1")
    elif coverpoint == "cp_custom_wvx":
      applicable_coverpoints.remove(coverpoint)
      applicable_coverpoints.append("cp_custom_vdOverlapTopVs2_vd_vs2_lmul1")
    elif coverpoint == "cp_custom_wwv":
      applicable_coverpoints.remove(coverpoint)
      applicable_coverpoints.append("cp_custom_vdOverlapTopVs1_vd_vs1_lmul1")
    elif (coverpoint in ["cp_custom_vext2", "cp_custom_vext4", "cp_custom_vext8"]):
      applicable_coverpoints.remove(coverpoint)
      vext = coverpoint[-1]
      applicable_coverpoints.append(f"cp_custom_vext{vext}_overlapping_vd_vs2")
    elif coverpoint == "cp_custom_maskwrite_masked":
      applicable_coverpoints.remove(coverpoint)
      applicable_coverpoints.append("cp_custom_vmask_write_lmulge1")
      applicable_coverpoints.append("cp_custom_vmask_write_v0_masked")
    elif coverpoint == "cp_custom_maskwrite_unmasked":
      applicable_coverpoints.remove(coverpoint)
      applicable_coverpoints.append("cp_custom_vmask_write_lmulge1")
    elif coverpoint == "cp_custom_shift_vv":
      applicable_coverpoints.remove(coverpoint)
      applicable_coverpoints.append("cp_custom_vshift_upperbits_vs1_ones")
    elif coverpoint == "cp_custom_shift_vx":
      applicable_coverpoints.remove(coverpoint)
      applicable_coverpoints.append("cp_custom_vshift_upperbits_rs1_ones")
    elif coverpoint == "cp_custom_shift_wv":
      applicable_coverpoints.remove(coverpoint)
      applicable_coverpoints.append("cp_custom_vdOverlapBtmVs2_vd_vs2_lmul1")
      applicable_coverpoints.append("cp_custom_vshiftn_upperbits_vs1_ones")
    elif coverpoint == "cp_custom_shift_wx":
      applicable_coverpoints.remove(coverpoint)
      applicable_coverpoints.append("cp_custom_vdOverlapBtmVs2_vd_vs2_lmul1")
      applicable_coverpoints.append("cp_custom_vshiftn_upperbits_rs1_ones")
    elif coverpoint == "cp_custom_shift_wi":
      applicable_coverpoints.remove(coverpoint)
      applicable_coverpoints.append("cp_custom_vdOverlapBtmVs2_vd_vs2_lmul1")
    elif coverpoint in ["cp_custom_red", "cp_custom_wred"]:
      applicable_coverpoints.remove(coverpoint)
      applicable_coverpoints.append("cp_custom_element0Masked")
      applicable_coverpoints.append("cp_custom_vmask_write_v0_masked")
      if coverpoint[-4] == "w":
        lmuls = ["2", "4"]
        applicable_coverpoints.append("cp_custom_vreductionw_vd_vs1_emul_16")
      else:
        lmuls = ["2", "4", "8"]
      for lmul in lmuls:
        applicable_coverpoints.append(f"cp_custom_voffgroup_vd_lmul{lmul}")
        applicable_coverpoints.append(f"cp_custom_voffgroup_vs1_lmul{lmul}")
    elif coverpoint == "cp_custom_gprwrite":
      applicable_coverpoints.remove(coverpoint)
      applicable_coverpoints.append("cp_custom_gprWriting_vstart_eq_vl")
    elif coverpoint == "cp_custom_vmv_s_x":
      applicable_coverpoints.remove(coverpoint)
      for lmul in ["2", "4", "8"]:
        applicable_coverpoints.append(f"cp_custom_voffgroup_vd_lmul{lmul}")
    elif coverpoint == "cp_custom_vmv_x_s":
      applicable_coverpoints.remove(coverpoint)
      applicable_coverpoints.append("cp_custom_gprWriting_vstart_eq_vl")
      for lmul in ["2", "4", "8"]:
        applicable_coverpoints.append(f"cp_custom_voffgroup_vs2_lmul{lmul}")
    elif coverpoint == "cp_custom_vindexVV":
      applicable_coverpoints.remove(coverpoint)
      applicable_coverpoints.append("cp_custom_vindexCorners_index_ge_vlmax")
      applicable_coverpoints.append("cp_custom_vindexCorners_index_gt_vl_lt_vlmax")
    elif coverpoint == "cp_custom_vindexVX":
      applicable_coverpoints.remove(coverpoint)
      # cp_custom_vindexVX_rs1_not_truncated_32, cp_custom_vindexVX_rs1_not_truncated_64 are covered with cp_rs1_corners
  return applicable_coverpoints
#####################################               rewrite               #####################################


# TODO replace with better common functions
def getcovergroups(coverdefdir, coverfiles, xlen):
  coverpoints = {}
  curinstr = ""
  mode = "both"
  ingroup = False
  for coverfile in coverfiles:
    coverfile = coverdefdir + "/" + coverfile + "_coverage.svh"
    f = open(coverfile, "r")
    for line in f:
      if (re.search("covergroup .* with", line)):
        ingroup = True
      if (re.search("endgroup", line)):
        ingroup = False
      if ((not ingroup) and re.search('`ifdef XLEN32', line)):
        mode = 32
      if ((not ingroup) and re.search('`ifdef XLEN64', line)):
        mode = 64
      # only look for coverpoints if we are of the proper xlen
      #print("mode: " + str(mode) + " xlen: " + str(xlen) + " " + line)
      if (mode == "both" or mode == xlen):
        m = re.search(r'covergroup.*?_(.*?)_cg', line)
        if (m):
          curinstr = m.group(1).replace("_", ".")
          # print(f'instr is: {curinstr}')
          coverpoints[curinstr] = []
        m = re.search(r"\s*(\S+) :", line)
        if (m):
          # print(f'coverpoint: {m.group(1)}')
          coverpoints[curinstr].append(m.group(1))
    f.close()
    return coverpoints

def getExtensions():
  extensions = []
  path = ARCH_VERIF+"/fcov/unpriv"
  for (dirpath, dirnames, filenames) in os.walk(path):
    for filename in filenames:
      m = re.search("(.*)_coverage.svh", filename)
      if (m != None):
        ext = m.group(1)
        if 'V' in ext or 'v' in ext:
          extensions.append(ext)
  return extensions

if __name__ == '__main__':
  common.writeLine        = writeLine

  # TODO: auipc missing, check whatelse is missing in ^these^ types

  author = "kacassidy@g.hmc.edu"
  xlens = [32, 64]
  numrand = 3
  corners = []
  fcorners = []

  # setup
  seed(0) # make tests reproducible

  # generate files for each test
  for xlen in xlens:
    # extensions = getExtensions() # find all extensions in
    testplans = readTestplans()
    extensions = list(testplans.keys())
    maxreg = 31 # I uses registers x0-x31

    for extension in extensions:
      setExtension(extension)
      setXlen(xlen)

      coverdefdir = f"{ARCH_VERIF}/fcov/unpriv"
      coverfiles = [extension]
      #coverpoints = getcovergroups(coverdefdir, coverfiles, xlen)
      pathname = f"{ARCH_VERIF}/tests/rv{xlen}/{extension}"

      print("Generating tests for " + pathname)

      if (xlen == 32):
        storecmd = "sw"
        wordsize = 4
      else:
        storecmd = "sd"
        wordsize = 8

      setFlen(32)

      rcornersv = [0, 1, 2, 2**xlen-1, 2**xlen-2, 2**(xlen-1), 2**(xlen-1)+1, 2**(xlen-1)-1, 2**(xlen-1)-2]
      if (xlen == 32):
        rcornersv = rcornersv + [0b01011011101111001000100001110010, 0b10101010101010101010101010101010, 0b01010101010101010101010101010101]
      else:
        rcornersv = rcornersv + [0b0101101110111100100010000111011101100011101011101000011011110010, # random
                            0b1010101010101010101010101010101010101010101010101010101010101010, # walking odd
                            0b0101010101010101010101010101010101010101010101010101010101010101, # walking even
                            0b0000000000000000000000000000000011111111111111111111111111111111, # Wmax
                            0b0000000000000000000000000000000011111111111111111111111111111110, # Wmaxm1
                            0b0000000000000000000000000000000100000000000000000000000000000000, # Wmaxp1
                            0b0000000000000000000000000000000100000000000000000000000000000001] # Wmaxp2

      rcorners_ls_e8  = [-2, -1, 0, 1, 2]
      rcorners_ls_e16 = [-4, -2, 0, 2, 4]
      rcorners_ls_e32 = [-8, -4, 0, 4, 8]
      rcorners_ls_e64 = [-16,-8, 0, 8,16]

      # global NaNBox_tests
      NaNBox_tests = False

      # cmd = "mkdir -p " + pathname + " ; rm -f " + pathname + "/*" # make directory and remove old tests in dir
      cmd = "mkdir -p " + pathname # make directory
      os.system(cmd)
      basepathname = pathname
      includeVData = " "

      sew_match = re.search(r"/Vx(\d+)", pathname)
      if sew_match is None:
        sew = 8
      else:
        sew = int(sew_match.group(1))

      instructions = list(testplans[extension].keys())
      applicable_instructions = list(testplans[extension].keys())
      effewcp = "EFFEW" + str(sew)
      for test in instructions:
        if effewcp not in list(testplans[extension][test]):
          applicable_instructions.remove(test)

      for test in applicable_instructions:
      # print("Generating test for ", test, " with entries: ", coverpoints[test])

        newInstruction()

        if (test in imm_31):
          immcornersv = [0, 1, 2, 15, 16, 30, 31]
        else:
          immcornersv = [0, 1, 2, 14, 15, -1, -2, -15, -16]

        basename = "WALLY-COV-" + extension + "-" + test
        fname = pathname + "/" + basename + ".S"
        tempfname = pathname + "/" + basename + "_temp.S"

        # print custom header part
        f = open(tempfname, "w")
        line = "///////////////////////////////////////////\n"
        f.write(line)
        line="// "+fname+ "\n// " + author + "\n"
        f.write(line)
        # Don't print creation date because this forces rebuild of files that are otherwise identical
        #line ="// Created " + str(datetime.now()) + "\n"
        #f.write(line)

        # insert generic header
        insertTemplate(test, 0, "testgen_header_vector.S")

        # add assembly lines to enable fp where needed
        if test in vfloattypes:
          float_en = "\n# set mstatus.FS to 01 to enable fp\nli t0,0x4000\ncsrs mstatus, t0\n\n"
          f.write(float_en)

<<<<<<< HEAD
=======
        sew_match = re.search(r'/Vx(\d+)$', pathname)
        if sew_match is None:
          sew_match = re.search(r'/Vls(\d+)$', pathname)
          if sew_match:
            sew = int(sew_match.group(1))
          else:
            sew = 8
        else:
          sew = int(sew_match.group(1))

>>>>>>> 7f85e17c
        legalvlmuls = getLegalVlmul(maxELEN, minSEW_MIN, sew)

        # Set up vl = 1 for base suite
        f.write(f"\n")
        f.write(f"// Initial set vl = 1\n")
        f.write(f"li x2, 1\n")
        f.write(f"vsetvli x0, x2, e{sew}, m1, tu, mu\n")

        # include ifdefs for widening/narrowing instr, which doesn't exist in the ELEN suite
        if (test in vd_widen_ins) or (test in vs2_widen_ins):
          if (sew == 8):
            f.write("#if ELEN > 8\n")
          elif (sew == 16):
            f.write("#if ELEN > 16\n")
          elif (sew == 32):
            f.write("#if ELEN > 32\n")
          elif (sew == 64):
            f.write("#if ELEN > 64\n")

        coverpoints = list(testplans[extension][test])
        applicable_coverpoints = coverpointInclusions(coverpoints)
        makeTest(applicable_coverpoints, test, sew=sew)

        if (test in vd_widen_ins) or (test in vs2_widen_ins):
          f.write("#endif\n")
        insertTemplate(test, 0, "testgen_footer_vector1.S")

        if test in vector_loads:
          genVsCorners(test, 64, "8") # max size corners to ave all zeros availible
          genRandomVector(test, sew, vs="vd")
          if test in indexed_loads:
            genRandomVector(test, getInstructionEEW(test), vs="vs2")
          genRandomVectorLS()
        if test in vector_stores:
          genVsCorners(test, 64, "8") # max size corners to ave all zeros availible
          genRandomVector(test, sew, vs="vs3")
          if test in indexed_stores:
            genRandomVector(test, getInstructionEEW(test), vs="vs2")
          genRandomVectorLS()
        if test not in vector_ls_ins:
           # generate vector data (random and corners)
          if   test in vd_widen_ins                         : genRandomVector(test, sew, vs="vd", emul = 2)
          elif (test not in xvtype and test not in xvmtype) : genRandomVector(test, sew, vs="vd")
          if (test in wvsins): # needs to be first since in vd_widen_ins
            genRandomVector(test, sew, vs="vs2")
            genRandomVector(test, sew, vs="vs1", emul=2)
            genVsCorners(test, sew, "2")
            genVsCorners(test, sew, "1")
          elif (test in narrowins) or (test in vd_widen_ins):
            genRandomVector(test, sew, vs="vs2", emul=2)
            if (test in vs1ins):
              genRandomVector(test, sew, vs="vs1")
            genVsCorners(test, sew, "1")
            genVsCorners(test, sew, "2")
          else:
            genRandomVector(test, sew, vs="vs2")
            if (test in vs1ins):
              genRandomVector(test, sew, vs="vs1")
            if (test in vextins):
              genVsCorners(test, sew, test[-2:])
            elif (test in mmins) or (test in xvmtype) or (test in vmlogicalins):
              genVsCorners(test, sew, "eew1")
            else:
              genVsCorners(test, sew, "1")

        genVMaskCorners()


        # print footer
        signatureWords = getSigSpace(xlen, flen) #figure out how many words are needed for signature
        insertTemplate(test, signatureWords, "testgen_footer_vector2.S")

        # Finish
        f.close()
        # if new file is different from old file, replace old file with new file
        if os.path.exists(fname):
          if filecmp.cmp(fname, tempfname): # files are the same
            os.system(f"rm {tempfname}") # remove temp file
          else:
            os.system(f"mv {tempfname} {fname}")
            print("Updated " + fname)
        else:
          os.system(f"mv {tempfname} {fname}")<|MERGE_RESOLUTION|>--- conflicted
+++ resolved
@@ -52,7 +52,7 @@
   instruction_data  = randomizeVectorInstructionData(instruction, sew, getLengthSuiteTestCount(), suite="length", lmul = lmul)
 
   writeTest(description, instruction, instruction_data, sew=sew, lmul=lmul, vl=0)
-  incrememntLengthtestCount()
+  incrementLengthtestCount()
   vsAddressCount("length")
 
 def make_vs3(instruction, sew, rng, lmul = 1):
@@ -316,13 +316,8 @@
       description = f"cr_vl_lmul (Test lmul = {lmul}, vl = {vl})"
       instruction_data  = randomizeVectorInstructionData(instruction, sew, getLengthSuiteTestCount(), suite="length", lmul = emul, additional_no_overlap=no_overlap)
 
-<<<<<<< HEAD
-      writeTest(description, instruction, instruction_data, sew=sew, lmul=lmul, vl=vl, maskval=maskval, vta=vta)
+      writeTest(description, instruction, instruction_data, sew=sew, lmul=lmul, vl=vl, maskval=maskval, vta=vta, vma=vma)
       incrementLengthtestCount()
-=======
-      writeTest(description, instruction, instruction_data, sew=sew, lmul=lmul, vl=vl, maskval=maskval, vta=vta, vma=vma)
-      incrememntLengthtestCount()
->>>>>>> 7f85e17c
       vsAddressCount("length")
 
 def make_mask_corners(instruction, sew, lmul = 1):
@@ -355,7 +350,7 @@
       else:
         emul = lmul
 
-      maskval = randomizeMask(instruction, vm=1)
+      maskval = randomizeMask(instruction, always_masked=True)
       no_overlap = [['vs1', 'v0'], ['vs2', 'v0'], ['vd', 'v0']] if maskval is not None else None
       vta = t
       vma = m
@@ -373,7 +368,7 @@
 def make_custom_vmask_write_lmulge1(instruction, sew):
   for lmul in [1, 2, 4, 8]:
     description = f"cp_custom_vmask_write_lmulge1 (Test lmul = {lmul})"
-    instruction_data  = randomizeVectorInstructionData(instruction, getLengthSuiteTestCount(), sew = sew, suite="length", lmul = lmul)
+    instruction_data  = randomizeVectorInstructionData(instruction, sew, getLengthSuiteTestCount(), suite="length", lmul = lmul)
 
     writeTest(description, instruction, instruction_data, sew=sew, lmul=lmul, vl="vlmax")
     incrementLengthtestCount()
@@ -384,7 +379,7 @@
   no_overlap = [['vs1', 'v0'], ['vs2', 'v0']]
 
   description = f"cp_custom_vmask_write_v0_masked"
-  instruction_data  = randomizeVectorInstructionData(instruction, getLengthSuiteTestCount(), vd = 0, sew = sew, suite="length", additional_no_overlap=no_overlap)
+  instruction_data  = randomizeVectorInstructionData(instruction, sew, getLengthSuiteTestCount(), vd = 0, suite="length", additional_no_overlap=no_overlap)
 
   writeTest(description, instruction, instruction_data, sew=sew, vl="vlmax", maskval=maskval)
   incrementLengthtestCount()
@@ -398,16 +393,19 @@
       description = f"cp_custom_voffgroup_{vr}_lmul{lmul} (Test lmul = {lmul}, {vr} = {v})"
       if vr == "vs1":
         vd  = randomizeOngroupVectorRegister(instruction, v, lmul=lmul)
-        vs2 = randomizeOngroupVectorRegister(instruction, v, vd, lmul=lmul)
-        instruction_data  = randomizeVectorInstructionData(instruction, getBaseSuiteTestCount(), vd = vd, vs2 = vs2, vs1 = v, sew = sew, suite="base", lmul = lmul)
+        if (instruction in wvsins):
+          vs2 = randomizeOngroupVectorRegister(instruction, v, vd, math.floor(v/lmul) * lmul, lmul=lmul)
+        else:
+          vs2 = randomizeOngroupVectorRegister(instruction, v, vd, lmul=lmul)
+        instruction_data  = randomizeVectorInstructionData(instruction, sew, getBaseSuiteTestCount(), vd = vd, vs2 = vs2, vs1 = v, suite="base", lmul = lmul)
       elif vr == "vs2":
         vd  = randomizeOngroupVectorRegister(instruction, v, lmul=lmul)
         vs1 = randomizeOngroupVectorRegister(instruction, v, vd, lmul=lmul)
-        instruction_data  = randomizeVectorInstructionData(instruction, getBaseSuiteTestCount(), vd = vd, vs2 = v, vs1 = vs1, sew = sew, suite="base", lmul = lmul)
+        instruction_data  = randomizeVectorInstructionData(instruction, sew, getBaseSuiteTestCount(), vd = vd, vs2 = v, vs1 = vs1, suite="base", lmul = lmul)
       else: # vd
         vs2 = randomizeOngroupVectorRegister(instruction, v, lmul=lmul)
         vs1 = randomizeOngroupVectorRegister(instruction, v, vs2, lmul=lmul)
-        instruction_data  = randomizeVectorInstructionData(instruction, getBaseSuiteTestCount(), vd = v, vs2 = vs2, vs1 = vs1, sew = sew, suite="base", lmul = lmul)
+        instruction_data  = randomizeVectorInstructionData(instruction, sew, getBaseSuiteTestCount(), vd = v, vs2 = vs2, vs1 = vs1, suite="base", lmul = lmul)
 
       writeTest(description, instruction, instruction_data, sew=sew, lmul=lmul)
       incrementBasetestCount()
@@ -415,7 +413,7 @@
 
 def make_custom_gprWriting_vstart_eq_vl(instruction, sew):
   description = f"cp_custom_gprWriting_vstart_eq_vl"
-  instruction_data  = randomizeVectorInstructionData(instruction, getLengthSuiteTestCount(), sew = sew, suite="length")
+  instruction_data  = randomizeVectorInstructionData(instruction, sew, getLengthSuiteTestCount(), suite="length")
 
   writeTest(description, instruction, instruction_data, sew=sew, vl=0, vstart=0)
   incrementLengthtestCount()
@@ -429,7 +427,7 @@
   vs1 = randomizeOngroupVectorRegister(instruction, vs2, vd, lmul=lmul)
 
   description = f"cp_custom_vext{lmul}_overlapping_vd_vs2"
-  instruction_data  = randomizeVectorInstructionData(instruction, getBaseSuiteTestCount(), vd = vd, vs2 = vs2, vs1 = vs1, sew = sew, suite="base", lmul = lmul)
+  instruction_data  = randomizeVectorInstructionData(instruction, sew, getBaseSuiteTestCount(), vd = vd, vs2 = vs2, vs1 = vs1, suite="base", lmul = lmul)
 
   writeTest(description, instruction, instruction_data, sew=sew, lmul=lmul)
   incrementBasetestCount()
@@ -445,7 +443,7 @@
     vs2 = randomizeOngroupVectorRegister(instruction, vs1, vd, lmul=lmul)
 
   description = f"cp_custom_vdOverlapTopVs1_vd_vs1_lmul{lmul}"
-  instruction_data  = randomizeVectorInstructionData(instruction, getBaseSuiteTestCount(), vd = vd, vs2 = vs2, vs1 = vs1, sew = sew, suite="base", lmul = lmul)
+  instruction_data  = randomizeVectorInstructionData(instruction, sew, getBaseSuiteTestCount(), vd = vd, vs2 = vs2, vs1 = vs1, suite="base", lmul = lmul)
 
   writeTest(description, instruction, instruction_data, sew=sew, lmul=lmul)
   incrementBasetestCount()
@@ -458,7 +456,7 @@
   vs1 = randomizeOngroupVectorRegister(instruction, vs2, vd, lmul=lmul)
 
   description = f"cp_custom_vdOverlapTopVs2_vd_vs2_lmul{lmul}"
-  instruction_data  = randomizeVectorInstructionData(instruction, getBaseSuiteTestCount(), vd = vd, vs2 = vs2, vs1 = vs1, sew = sew, suite="base", lmul = lmul)
+  instruction_data  = randomizeVectorInstructionData(instruction, sew, getBaseSuiteTestCount(), vd = vd, vs2 = vs2, vs1 = vs1, suite="base", lmul = lmul)
 
   writeTest(description, instruction, instruction_data, sew=sew, lmul=lmul)
   incrementBasetestCount()
@@ -470,7 +468,7 @@
   vs2 = vd                                                  # force vs2 to overlap with the bottom of vd
 
   description = f"cp_custom_vdOverlapBtmVs2_vd_vs2_lmul{lmul}"
-  instruction_data  = randomizeVectorInstructionData(instruction, getBaseSuiteTestCount(), vd = vd, vs2 = vs2, sew = sew, suite="base", lmul = lmul)
+  instruction_data  = randomizeVectorInstructionData(instruction, sew, getBaseSuiteTestCount(), vd = vd, vs2 = vs2, suite="base", lmul = lmul)
 
   writeTest(description, instruction, instruction_data, sew=sew, lmul=lmul)
   incrementBasetestCount()
@@ -478,7 +476,7 @@
 
 def make_custom_vreductionw_vd_vs1_emul_16(instruction, sew):
   description = f"cp_custom_vreductionw_vd_vs1_emul_16"
-  instruction_data  = randomizeVectorInstructionData(instruction, getBaseSuiteTestCount(), sew = sew, suite="base", lmul = 8) # requires lmul = 8
+  instruction_data  = randomizeVectorInstructionData(instruction, sew, getBaseSuiteTestCount(), suite="base", lmul = 8) # requires lmul = 8
 
   writeTest(description, instruction, instruction_data, sew=sew, lmul=8)
   incrementBasetestCount()
@@ -488,7 +486,7 @@
   no_overlap = [['vd', 'vs1'], ['vd', 'v0'], ['vs1', 'v0'], ['vs2', 'v0']]
 
   description = f"cp_custom_element0Masked"
-  instruction_data  = randomizeVectorInstructionData(instruction, getLengthSuiteTestCount(), sew = sew, suite="base", additional_no_overlap=no_overlap)
+  instruction_data  = randomizeVectorInstructionData(instruction, sew, getLengthSuiteTestCount(), suite="base", additional_no_overlap=no_overlap)
 
   writeTest(description, instruction, instruction_data, sew=sew, vl="vlmax", maskval="ones")
   incrementBasetestCount()
@@ -509,9 +507,9 @@
 
   description = f"cp_custom_vshift{narrow}_upperbits_{r1}_ones"
   if r1 == "rs1":
-    instruction_data  = randomizeVectorInstructionData(instruction, getBaseSuiteTestCount(), sew = sew, suite="base", rs1_val=r1_val)
+    instruction_data  = randomizeVectorInstructionData(instruction, sew, getBaseSuiteTestCount(), suite="base", rs1_val=r1_val)
   else:
-    instruction_data  = randomizeVectorInstructionData(instruction, getBaseSuiteTestCount(), sew = sew, suite="base", vs1_val=r1_val)
+    instruction_data  = randomizeVectorInstructionData(instruction, sew, getBaseSuiteTestCount(), suite="base", vs1_val=r1_val)
 
   writeTest(description, instruction, instruction_data, sew=sew)
   incrementBasetestCount()
@@ -519,7 +517,7 @@
 
 def make_custom_vindexCorners_index_ge_vlmax(instruction, sew):
   description = f"cp_custom_vindexCorners_index_ge_vlmax"
-  instruction_data  = randomizeVectorInstructionData(instruction, getBaseSuiteTestCount(), sew = sew, suite="base", vs1_val=-1)
+  instruction_data  = randomizeVectorInstructionData(instruction, sew, getBaseSuiteTestCount(), suite="base", vs1_val=-1)
 
   writeTest(description, instruction, instruction_data, sew=sew)
   incrementBasetestCount()
@@ -527,7 +525,7 @@
 
 def make_custom_vindexCorners_index_gt_vl_lt_vlmax(instruction, sew):
   description = f"cp_custom_vindexCorners_index_gt_vl_lt_vlmax"
-  instruction_data  = randomizeVectorInstructionData(instruction, getBaseSuiteTestCount(), sew = sew, suite="base", lmul=2, vs1_val=2)
+  instruction_data  = randomizeVectorInstructionData(instruction, sew, getBaseSuiteTestCount(), suite="base", lmul=2, vs1_val=2)
 
   writeTest(description, instruction, instruction_data, sew=sew, lmul=2)
   incrementBasetestCount()
@@ -942,11 +940,13 @@
       basepathname = pathname
       includeVData = " "
 
-      sew_match = re.search(r"/Vx(\d+)", pathname)
-      if sew_match is None:
+      for pattern in [r'/Vx(\d+)$', r'/Vls(\d+)$', r'/Vf(\d+)$']:
+        match = re.search(pattern, pathname)
+        if match:
+            sew = int(match.group(1))
+            break
+      else:
         sew = 8
-      else:
-        sew = int(sew_match.group(1))
 
       instructions = list(testplans[extension].keys())
       applicable_instructions = list(testplans[extension].keys())
@@ -987,8 +987,6 @@
           float_en = "\n# set mstatus.FS to 01 to enable fp\nli t0,0x4000\ncsrs mstatus, t0\n\n"
           f.write(float_en)
 
-<<<<<<< HEAD
-=======
         sew_match = re.search(r'/Vx(\d+)$', pathname)
         if sew_match is None:
           sew_match = re.search(r'/Vls(\d+)$', pathname)
@@ -999,7 +997,6 @@
         else:
           sew = int(sew_match.group(1))
 
->>>>>>> 7f85e17c
         legalvlmuls = getLegalVlmul(maxELEN, minSEW_MIN, sew)
 
         # Set up vl = 1 for base suite
