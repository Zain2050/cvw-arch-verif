# cvw-arch-verif
The purpose of the repo is to support CORE-V Wally architectural verification.

This document contains guidelines for setup and running of RISC-V Architecture Functional Verification project. It contains commands and formats needed to generate and execute tests, write test plans and collect and analyze coverage. The following sections have been covered:

* Git overview
* Server guide and Tool access
* Writing Test plan
* Adding and using Test generation scripts
* Running Tests on CVW Core
* Creating RVVI Functional Coverage files
* Teams

# **Git overview**


**Setup and contribute:**

* Fork the [cvw-arch-verif](https://github.com/openhwgroup/cvw-arch-verif) repo
* Clone the repository using:

git clone https://github.com/\[your\_github\_username\]/cvw-arch-verif
cd cvw-arch-verif

* Create a separate branch for you work:

git checkout \-b \<branch\_name\>

* After contributing your work commit it:

git add \<file\>
git commit \-m “Your Commit message”

* Push your changes:

git push origin \<branch\_name\>

* Submit a Pull request

# **Server guide and Tool access**

needs updating

# **Writing Test plan:**

Test planning involves designing a comprehensive strategy to test the functionality of an integrated circuit before it goes into mass production. The goal is to ensure that the IC meets all specifications and operates correctly in its intended application. Creating a test plan involves several key components to ensure that all aspects of the testing process are clearly defined and effectively managed. Below are the basic guide explaining the basic parts of a test plan:

**Basic Parts of a Test Plan**

**1\. Sr No.:** Provides a link to the coverage file (for easy debugging).

**2\. Features:** List the main features that will be tested.

**3\. Sub-Features:** Break down the main features into smaller, more detailed sub-features.

**4\. Feature Description:** Provide a brief description of feature/sub feature and how each test will be conducted.

**5\. Verification Goal:** State the goal of each test to confirm that the feature/sub feature works as expected.

**6\. Pass/Fail Criteria(checker):** Define which checker has been used for test, self checking, checking against RM etc.

**7\. Coverage Method:** Describe the method used to ensure that all aspects of the feature are tested i.e Functional Coverage, code coverage, test cases etc

**8\. Cover status:** Indicate the cover points is written for the feature or not

**9\. Feature covered:** Indicate the cover points is being covered or not by the existing tests

**10\. Comments:** Provide any additional notes or comments related to the testing process.

**Example:**

![Example](Example.png)

# **Adding and using test generation scripts**

needs updating

# **Running Tests on the CVW Core**

**Step 1: Setting up CVW**

* Use the guidelines in the README file on the CVW repo to clone and test it
* Install the prerequisites using

sudo $WALLY/bin/wally-tool-chain-install.sh

* Change the branch of **addins/cvw-arch-verif** by:

git config \-f .gitmodules submodule.addins/cvw-arch-verif.branch \<branch\_name\>
git submodule update \--remote addins/cvw-arch-verif

**Step 2: Running tests on the Core**

* Add the name and path of the test to tests.vh in the respective test\_suite
* Running test:

wsim rv64gc \<test\_suite\> \<additional flags\>

* Running tests in regression

regression-wally

# **Creating and running RVVI Functional Coverage files**

**Step 1: Creating a coverage file**

* Create a file in the fcov folder with name: test\_\<feature\_name\>\_coverage.sv
* Include the file in the **rvvicov.svh** file under
* Instantiate your coverage module in the wrapper.svh file
* Instantiate both rvvi & wallyTracer in the coverage file
* Instantiate all covergroups and sample them
* Foreach coverpoint if possible sample data from the rvvi interface, otherwise sample data from dut

**Step 2: Running Functional Coverage**

* To run functional coverage per test\_suite

wsim rv64gc \<test\_suite\> \--fcovrvvi

* To run functional coverage in regression

Regression-wally \--fcovrvvi

* To merge all fcov files and create a merge html report, in the fcov folder run:

make

Analyze the coverage report by checking out the covergroups in covSummary.html file (in the work dir) to make sure that 100% Functional Coverage has been achieved. In case there are misses, it is indicative of missing tests or possible faults in the design. Carefully examine the coverage report to find the exact hole.

# **Teams**

**Harvey Mudd College:**

* Vikram Krishna
* David Harris
<<<<<<< HEAD
* Ahlyssa Santillana
* Add your names here
=======
* Corey Hickson
* Ahlyssa Santillana
* Hamza Jamal
>>>>>>> 45e740b9

**Habib University:**

* Muhammad Shaheer
* Shahjahan
* Ehzem Farhan Sheikh
* Daniyal Areshia
* Sher Ali
* Ahmed Abdullah Mujtaba

**UET:**

* Muhammad Zain
* Muhammad Ahmad
* Muhammad Abdullah
* Hamza Ali <|MERGE_RESOLUTION|>--- conflicted
+++ resolved
@@ -133,14 +133,9 @@
 
 * Vikram Krishna
 * David Harris
-<<<<<<< HEAD
-* Ahlyssa Santillana
-* Add your names here
-=======
 * Corey Hickson
 * Ahlyssa Santillana
 * Hamza Jamal
->>>>>>> 45e740b9
 
 **Habib University:**
 
