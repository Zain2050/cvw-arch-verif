# General Make configuration
.SECONDEXPANSION:
.SUFFIXES:
MAKEFLAGS += --no-print-directory

# Directories and extensions
TESTDIR      := tests
LOCKSTEPDIR  := $(TESTDIR)/lockstep
SELFCHECKDIR := $(TESTDIR)/selfchecking
SIGDIR       := $(TESTDIR)/signature
SRCDIR64     := $(LOCKSTEPDIR)/rv64
SRCDIR32     := $(LOCKSTEPDIR)/rv32
SRCSELFCHECKDIR64   := $(SELFCHECKDIR)/rv64
SRCSELFCHECKDIR32   := $(SELFCHECKDIR)/rv32
PRIVDIR        := $(LOCKSTEPDIR)/priv
PRIVHEADERSDIR := $(PRIVDIR)/headers
PRIVDIR64      := $(PRIVDIR)/rv64
PRIVDIR32      := $(PRIVDIR)/rv32
WORK           := work
SRCEXT         := S
OBJEXT         := elf
SIGEXT         := elf.signature

# temporary for faster testing
#SRCDIR64     := $(LOCKSTEPDIR)/rv65
#SRCDIR32     := $(LOCKSTEPDIR)/rv32/I
#PRIVDIR 	:= $(LOCKSTEPDIR)/bogus


# Dynamically find all source files
UNPRIV_SOURCES  = $(shell find $(SRCDIR32) $(SRCDIR64) -type f -regex ".**\.$(SRCEXT)" | sort)
PRIVSOURCES     = $(shell find $(PRIVDIR) -type f -regex ".**\.$(SRCEXT)" | sort)
RV32PRIV        = $(PRIVSOURCES:$(PRIVDIR)/%=$(PRIVDIR32)/%)
RV32PRIVOBJECTS = $(RV32PRIV:.$(SRCEXT)=.$(OBJEXT))
RV64PRIV        = $(PRIVSOURCES:$(PRIVDIR)/%=$(PRIVDIR64)/%)
RV64PRIVOBJECTS = $(RV64PRIV:.$(SRCEXT)=.$(OBJEXT))
PRIVOBJECTS     = $(RV32PRIVOBJECTS) $(RV64PRIVOBJECTS)
UNPRIVOBJECTS   = $(UNPRIV_SOURCES:.$(SRCEXT)=.$(OBJEXT))
#UNPRIVOBJECTS   = $(UNPRIV_SOURCES:.$(SRCEXT)=.$(SIGEXT)) # temporarily disable until we need signatures for signature/self-checking
UNPRIVSELFCHECKOBJECTS   = $(UNPRIVSELFCHECK_SOURCES:.$(SRCEXT)=.$(OBJEXT))

# Add headers for priv tests here. They will all be prepended with PRIVHEADERSDIR
# Make sure to add a rule to generate the header file if necessary. 
# See $(PRIVHEADERSDIR)/Zicsr-CSR-Tests.h for an example
<<<<<<< HEAD
PRIV_HEADERS  = ZicsrM-CSR-Tests.h ZicsrS-CSR-Tests.h ZicsrU-CSR-Tests.h ExceptionInstr-Tests.h ExceptionInstrCompressed-Tests.h ZicntrS-Walk.h ZicntrhS-Walk.h Zicntr-MWalk.h Zicntrh-MWalk.h
=======
PRIV_HEADERS  = Zicsr-CSR-Tests.h ExceptionInstr-Tests.h ExceptionInstrCompressed-Tests.h 
>>>>>>> 66dc4495

.PHONY: all clean sim merge covergroupgen testgen unpriv priv

# Main targets
all: unpriv priv

unpriv: testgen
	$(MAKE) $(UNPRIVOBJECTS)

selfcheck: UNPRIVSELFCHECK_SOURCES  = $(shell find $(SRCSELFCHECKDIR32) $(SRCSELFCHECKDIR64) -type f -regex ".**\.$(SRCEXT)" | sort)
selfcheck: selfchecking $(UNPRIVSELFCHECK_SOURCES)
	$(MAKE) $(UNPRIVSELFCHECKOBJECTS)

priv: $(PRIVOBJECTS)

# Test generation scripts
covergroupgen: bin/covergroupgen.py
	bin/covergroupgen.py

testgen: covergroupgen bin/testgen.py bin/combinetests.py
	bin/testgen.py
	rm -rf ${LOCKSTEPDIR}/rv32/E ${LOCKSTEPDIR}/rv64/E # E tests are not used in the regular (I) suite
	bin/combinetests.py

selfchecking: bin/makeselfchecking.py # *** maybe add signature directory
	bin/makeselfchecking.py
	rm -f ${SELFCHECKDIR}/*/*/WALLY-COV-ALL.S

$(PRIVHEADERSDIR)/ZicsrM-CSR-Tests.h: bin/csrtests.py | $(PRIVHEADERSDIR)
	bin/csrtests.py
$(PRIVHEADERSDIR)/ZicsrS-CSR-Tests.h: bin/csrtests.py | $(PRIVHEADERSDIR)
	bin/csrtests.py
$(PRIVHEADERSDIR)/ZicsrU-CSR-Tests.h: bin/csrtests.py | $(PRIVHEADERSDIR)
	bin/csrtests.py

$(PRIVHEADERSDIR)/ExceptionInstr-Tests.h $(PRIVHEADERSDIR)/ExceptionInstrCompressed-Tests.h: bin/illegalinstrtests.py | $(PRIVHEADERSDIR)
	bin/illegalinstrtests.py

$(PRIVHEADERSDIR)/Zicntr-MWalkU.h: bin/csrtests.py | $(PRIVHEADERSDIR)
	bin/csrtests.py
$(PRIVHEADERSDIR)/Zicntrh-MWalkU.h: bin/csrtests.py | $(PRIVHEADERSDIR)
	bin/csrtests.py

$(PRIVHEADERSDIR)/Zicntr-MWalk.h: bin/csrtests.py | $(PRIVHEADERSDIR)
	bin/csrtests.py
$(PRIVHEADERSDIR)/Zicntrh-MWalk.h: bin/csrtests.py | $(PRIVHEADERSDIR)
	bin/csrtests.py

# This code is added especially for running VM SV32 tests
# Replace --fcov with --lockstepverbose for debugging
SV32DIR := ${WALLY}/tests/riscof/work/riscv-arch-test/rv32i_m/vm_sv32/src
SV32OBJ = $(shell find $(SV32DIR)/*/ref -type f -name "*.$(OBJEXT)" | sort)
# "make get_vm" outputs all the available SV32 tests in cvw-arch-verif/vm_tests.sh and "make vm" runs them
get_vm:
	@rm -f vm_tests.sh
	@for elf in $(SV32OBJ); do \
		echo "wsim rv32gc $$elf --fcov" >> vm_tests.sh; \
	done
vm:
	rm -f ${WALLY}/sim/questa/fcov_ucdb/*
	chmod +x vm_tests.sh
	./vm_tests.sh
	$(MAKE) merge

# Some instructions get silently converted to 16-bit, this allows only Zc* instr to get converted to 16-bit 
ZCA_FLAG = $(if $(findstring /Zca, $(dir $<)),_zca,)
ZCB_FLAG = $(if $(findstring /Zcb, $(dir $<)),_zcb,)
ZCD_FLAG = $(if $(findstring /Zcd, $(dir $<)),_zcd,)
ZCF_FLAG = $(if $(findstring /Zcf, $(dir $<)),_zcf,)
CMPR_FLAGS = $(ZCA_FLAG)$(ZCB_FLAG)$(ZCD_FLAG)$(ZCF_FLAG)

# Set bitwidth and ABI based on XLEN for each test
BITWIDTH = $(if $(findstring 64,$*),64,32)
MABI = $(if $(findstring 32,$*),i,)lp$(BITWIDTH)
SAIL = riscv_sim_rv$(BITWIDTH)d

# Modify source file for priv tests to support 32-bit and 64-bit tests from the same source
SOURCEFILE = $(subst priv/rv64/,priv/,$(subst priv/rv32/,priv/,$*)).S
PRIV_HEADERS_EXPANDED := $(addprefix $(PRIVHEADERSDIR)/, $(PRIV_HEADERS))
EXTRADEPS  = $(if $(findstring priv,$*),$(PRIV_HEADERS_EXPANDED) $(PRIVDIR$(BITWIDTH)))

# Don't delete intermediate files
.PRECIOUS: %.elf %.elf.objdump %.elf.memfile %.elf.signature

# Compile tests
%.elf: $$(SOURCEFILE) $$(EXTRADEPS)
	riscv64-unknown-elf-gcc -g -o $@ -march=rv$(BITWIDTH)g$(CMPR_FLAGS)_zfa_zba_zbb_zbc_zbs_zfh_zicboz_zicbop_zicbom_zicond_zbkb_zbkx_zknd_zkne_zknh_zihintpause -mabi=$(MABI) -mcmodel=medany \
    -nostartfiles -I$(TESTDIR) -I$(PRIVHEADERSDIR) -T$(TESTDIR)/link.ld -DLOCKSTEP=1 $<
#    -nostartfiles -I$(TESTDIR) -I$(PRIVHEADERSDIR) -T$(TESTDIR)/link.ld -DSIGNATURE=1 $<   # for signature generation
	$(MAKE) $@.objdump $@.memfile
#	$(MAKE) $@.memfile $@.signature # uncomment for signature generation

%.elf.objdump: %.elf
	riscv64-unknown-elf-objdump -S -D -M numeric -M no-aliases $< > $@

%.elf.memfile: %.elf
	riscv64-unknown-elf-elf2hex --bit-width $(BITWIDTH) --input $< --output $@

%.elf.signature: %.elf
	#echo $< $@
	$(SAIL) $< --enable-zcb -T $@ > $@.log

# Run tests while collecting functional coverage
sim:
	rm -f ${WALLY}/sim/questa/fcov_ucdb/*
# Modify the following line to run a specific test
	wsim rv64gc $(LOCKSTEPDIR)/rv64/I/WALLY-COV-ALL-1.elf --fcov --lockstepverbose --define "+define+FCOV_VERBOSE"
	$(MAKE) merge

# Merge coverage files and generate report
merge: $(WORK)
	rm -f work/merge*.ucdb
	bin/coverreport.py

# Create directories
$(SRCDIR64) $(SRCDIR32) $(PRIVDIR) $(PRIVHEADERSDIR) $(PRIVDIR64) $(PRIVDIR32) $(WORK):
	@mkdir -p $@

clean:
	rm -rf fcov/unpriv/*
	rm -rf $(SRCDIR64) $(SRCDIR32) $(PRIVHEADERSDIR) $(PRIVDIR64) $(PRIVDIR32) $(WORK)
	rm -rf $(SELFCHECKDIR)/*
	rm -rf $(SIGDIR)/*
<|MERGE_RESOLUTION|>--- conflicted
+++ resolved
@@ -42,11 +42,7 @@
 # Add headers for priv tests here. They will all be prepended with PRIVHEADERSDIR
 # Make sure to add a rule to generate the header file if necessary. 
 # See $(PRIVHEADERSDIR)/Zicsr-CSR-Tests.h for an example
-<<<<<<< HEAD
-PRIV_HEADERS  = ZicsrM-CSR-Tests.h ZicsrS-CSR-Tests.h ZicsrU-CSR-Tests.h ExceptionInstr-Tests.h ExceptionInstrCompressed-Tests.h ZicntrS-Walk.h ZicntrhS-Walk.h Zicntr-MWalk.h Zicntrh-MWalk.h
-=======
-PRIV_HEADERS  = Zicsr-CSR-Tests.h ExceptionInstr-Tests.h ExceptionInstrCompressed-Tests.h 
->>>>>>> 66dc4495
+PRIV_HEADERS  = ZicsrM-CSR-Tests.h ZicsrS-CSR-Tests.h ZicsrU-CSR-Tests.h ExceptionInstr-Tests.h ExceptionInstrCompressed-Tests.h ZicntrS-Walk.h ZicntrhS-Walk.h Zicntr-MWalk.h Zicntrh-MWalk.h 
 
 .PHONY: all clean sim merge covergroupgen testgen unpriv priv
 
