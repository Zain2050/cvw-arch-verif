--- conflicted
+++ resolved
@@ -24,11 +24,7 @@
         ignore_bins vl_illegal = {vl_illegal};
     }
 
-<<<<<<< HEAD
     cr_vl_lmul_lmul4max_sew8 : cross cp_csr_vtype_lmul_all_lmul4max_sew8,cp_csr_vl_corners  iff (ins.trap == 0 & get_csr_val(ins.hart, ins.issue, `SAMPLE_BEFORE, "vtype", "vsew") == 0)  {
-=======
-    cr_vl_lmul_sew8_lmul4max : cross cp_csr_vtype_lmul_all_lmul4max_sew8_lmul_le_4, cp_csr_vl_corners  iff (ins.trap == 0 & get_csr_val(ins.hart, ins.issue, `SAMPLE_BEFORE, "vtype", "vsew") == 0)  {
->>>>>>> 3035a1fc
         //Cross coverage all legal LMULs (excluding LMUL = 8) for SEW = 8 and vl corners (1, random, vlmax)
     }
 
