--- conflicted
+++ resolved
@@ -39,6 +39,20 @@
 
 //Macros
 #define ACCESS_FAULT_ADDRESS 0
+#define CLINT_MTIME_ADDRESS 0x0200BFF8
+
+// define load and store instruction
+#ifdef __riscv_xlen
+    #if __riscv_xlen == 32
+        #define LOAD lw
+        #define STORE sw
+    #else
+        #define LOAD ld
+        #define STORE sd
+    #endif
+#else
+    ERROR: __riscv_xlen not defined
+#endif
 #define CLINT_MTIME_ADDRESS 0x0200BFF8
 
 // define load and store instruction
@@ -116,7 +130,6 @@
     nop                 # nops to allow for vectored interrupts
     # Load trap handler stack pointer tp
     csrrw tp, mscratch, tp  # swap MSCRATCH and tp
-<<<<<<< HEAD
     #ifdef __riscv_xlen
         #if __riscv_xlen == 64
             sd t0, 0(tp)        # Save t0, t1, and ra on the stack
@@ -130,10 +143,6 @@
     #else
         ERROR: __riscv_xlen not defined
     #endif
-=======
-    STORE t0, 0(tp)    # Save t0 and t1 on the stack
-    STORE t1, -8(tp)
->>>>>>> 2b31b0fe
     csrr t0, mcause     # Check the cause
     csrr t1, mtval      # And the trap value
     bgez t0, exception  # if msb is clear, it is an exception
@@ -223,7 +232,6 @@
 post_up_mepc:
     add t1, t1, t0               # add 2 or 4 (from t0) to MEPC to determine return Address
     csrw mepc, t1
-<<<<<<< HEAD
 trap_return:                     # don't need to update mepc for interrupts
     #ifdef __riscv_xlen
         #if __riscv_xlen == 64
@@ -238,10 +246,6 @@
     #else
         ERROR: __riscv_xlen not defined
     #endif
-=======
-    LOAD t0, 0(tp)         # Restore t0 and t1
-    LOAD t1, -8(tp)
->>>>>>> 2b31b0fe
     csrrw tp, mscratch, tp   # restore tp
     mret                     # return from trap
 
@@ -249,6 +253,7 @@
     la t1, tohost
     li t0, 1            # 1 for success, 3 for failure
     STORE t0, 0(t1)     # write success code to tohost   
+    STORE t0, 0(t1)     # write success code to tohost   
 
 self_loop:
     j self_loop         # wait
@@ -264,7 +269,6 @@
 trap_handler_fastuncompressedillegalinstr:
     # Load trap handler stack pointer tp
     csrrw tp, mscratch, tp  # swap MSCRATCH and tp
-<<<<<<< HEAD
     #ifdef __riscv_xlen
         #if __riscv_xlen == 64
             sd t0, 0(tp)        # Save t0 and t1 on the stack
@@ -278,10 +282,6 @@
     #else
         ERROR: __riscv_xlen not defined
     #endif
-=======
-    STORE t0, 0(tp)    # Save t0 and t1 on the stack
-    STORE t1, -8(tp)
->>>>>>> 2b31b0fe
     csrr t0, mcause     # Check the cause
     li t1, 2            # Illegal Instruction cause
     beq t0, t1, illegalinstruction # check if this is an uncompressed illegal instruction, then return fast
@@ -300,7 +300,6 @@
     csrr t0, mepc  # get address of instruction that caused exception
     addi t0, t0, 4
     csrw mepc, t0
-<<<<<<< HEAD
     #ifdef __riscv_xlen
         #if __riscv_xlen == 64
             ld t0, 0(tp)        # Restore t0, t1, and ra
@@ -314,10 +313,6 @@
     #else
         ERROR: __riscv_xlen not defined
     #endif
-=======
-    LOAD t0, 0(tp)         # Restore t0 and t1
-    LOAD t1, -8(tp)
->>>>>>> 2b31b0fe
     csrrw tp, mscratch, tp  # restore tp
     mret                # return from trap
 
