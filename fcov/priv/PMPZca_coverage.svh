///////////////////////////////////////////
//
// RISC-V Architectural Functional Coverage Standard Covergroups
//
// Copyright (C) 2024 Harvey Mudd College, 10x Engineers, UET Lahore
//
// SPDX-License-Identifier: Apache-2.0 WITH SHL-2.1
//
// Licensed under the Solderpad Hardware License v 2.1 (the “License”); you may not use this file
// except in compliance with the License, or, at your option, the Apache License version 2.0. You
// may obtain a copy of the License at
//
// https://solderpad.org/licenses/SHL-2.1/
//
// Unless required by applicable law or agreed to in writing, any work distributed under the
// License is distributed on an “AS IS” BASIS, WITHOUT WARRANTIES OR CONDITIONS OF ANY KIND,
// either express or implied. See the License for the specific language governing permissions
// and limitations under the License.
////////////////////////////////////////////////////////////////////////////////////////////////

`define COVER_RV32PMP
`define COVER_RV64PMP

covergroup PMPZca_cg with function sample(ins_t ins,logic [7:0] pmpcfg [63:0],logic [14:0] pmp_hit, logic [XLEN-1:0] pmpaddr [62:0]);
	option.per_instance = 0;
	`include  "coverage/RISCV_coverage_standard_coverpoints.svh"

	addr_in_region: coverpoint (ins.current.rs1_val + ins.current.imm) {
		bins at_region = {`REGIONSTART};
	}

	standard_region: coverpoint ins.current.csr[12'h3B5] {
		bins standard_region = {`STANDARD_REGION };
	}

	exec_c_instr: coverpoint ins.current.insn[15:0] {
		wildcard bins c_jalr = {16'b1001_?????_?????_10};
	}

	uncompressed_jalr: coverpoint ins.prev.insn {
		wildcard bins jalr = {32'b????????????_?????_000_?????_1100111};
	}

	read_c_instr: coverpoint ins.current.insn[15:0] {
		wildcard bins c_lw   = {16'b010_???????????_00};
		wildcard bins c_lwsp = {16'b010_???????????_10};
		`ifdef XLEN64
			wildcard bins c_ld   = {16'b011_???????????_00};
			wildcard bins c_ldsp = {16'b011_???????????_10};
		`endif
		`ifdef COVER_ZCF
			wildcard bins c_flw   = {16'b011_???????????_00};
			wildcard bins c_flwsp = {16'b011_???????????_10};
		`endif
		`ifdef COVER_ZCD
			wildcard bins c_fld   = {16'b001_???????????_00};
			wildcard bins c_fldsp = {16'b001_???????????_10};
		`endif
		`ifdef COVER_ZCB
			wildcard bins c_lbu = {16'b100000_????????_00};
			wildcard bins c_lh  = {16'b100001_???1????_00};
			wildcard bins c_lhu = {16'b100001_???0????_00};
		`endif
	}

	write_c_instr: coverpoint ins.current.insn[15:0]{
		wildcard bins c_sw   = {16'b110_???????????_00};
		wildcard bins c_swsp = {16'b110_???????????_10};
		`ifdef XLEN64
			wildcard bins c_sd   = {16'b111_???????????_00};
			wildcard bins c_sdsp = {16'b111_???????????_10};
		`endif
		`ifdef COVER_ZCF
			wildcard bins c_fsw   = {16'b111_???????????_00};
			wildcard bins c_fswsp = {16'b111_???????????_10};
		`endif
		`ifdef COVER_ZCD
			wildcard bins c_fsd   = {16'b101_???????????_00};
			wildcard bins c_fsdsp = {16'b101_???????????_10};
		`endif
		`ifdef COVER_ZCB
			wildcard bins c_sb = {16'b100010_????????_00};
			wildcard bins c_sh = {16'b100011_???0????_00};
		`endif
	}

	legal_lxwr: coverpoint {pmpcfg[0],pmpcfg[1],pmpcfg[2],pmpcfg[3],pmpcfg[4],pmpcfg[5],pmp_hit[5:0]} {
		wildcard bins cfg_1000 = {54'b????????????????????????????????????????10011000_100000};
		wildcard bins cfg_1001 = {54'b????????????????????????????????10011001????????_?10000};
		wildcard bins cfg_1011 = {54'b????????????????????????10011011????????????????_??1000};
		wildcard bins cfg_1100 = {54'b????????????????10011100????????????????????????_???100};
		wildcard bins cfg_1101 = {54'b????????10011101????????????????????????????????_????10};
		wildcard bins cfg_1111 = {54'b10011111????????????????????????????????????????_?????1};
	}

	addr_in_consecutive_regions: coverpoint (ins.current.rs1_val + ins.current.imm) {
		bins inside_first_region   = {`REGIONSTART};
		bins straddle_first_second = {`REGIONSTART + `g_tor - 2};
		bins inside_second_region  = {`REGIONSTART + `g_tor};
		bins straddle_second_third = {`REGIONSTART + 2*`g_tor - 2 };
	}

	addr_in_consecutive_regions_napot: coverpoint (ins.current.rs1_val + ins.current.imm) {
		bins inside_first_region   = {`REGIONSTART};
		bins straddle_first_second = {`REGIONSTART + `g_napot - 2};
		bins inside_second_region  = {`REGIONSTART + `g_napot};
		bins straddle_second_third = {`REGIONSTART + 2*`g_napot - 2 };
	}

	`ifdef G_IS_0
		addr_in_consecutive_na4: coverpoint (ins.current.rs1_val + ins.current.imm) {
			bins straddle_first_second = {`REGIONSTART + 2};
			bins straddle_second_third = {`REGIONSTART + 6};
		}
	`endif

	addr_adjacent_to_pmp_boundary_tor: coverpoint (ins.current.rs1_val + ins.current.imm) {
		bins just_below_pmp = {`REGIONSTART - 2};       	 // 2 bytes before region start (possible straddle)
		bins at_start_pmp   = {`REGIONSTART};           	 // aligned to start of region
		bins at_end_pmp     = {`REGIONSTART + `g_tor - 2};   // 2 bytes before end → straddles out
		bins just_above_pmp = {`REGIONSTART + `g_tor};       // just outside region
	}

	addr_adjacent_to_pmp_boundary_napot: coverpoint (ins.current.rs1_val + ins.current.imm) {
		bins just_below_pmp = {`REGIONSTART - 2};       	 // 2 bytes before region start (possible straddle)
		bins at_start_pmp   = {`REGIONSTART};           	 // aligned to start of region
		bins at_end_pmp     = {`REGIONSTART + `g_napot - 2}; // 2 bytes before end → straddles out
		bins just_above_pmp = {`REGIONSTART + `g_napot};     // just outside region
	}

	`ifdef G_IS_0
		addr_adjacent_to_na4_boundary: coverpoint (ins.current.rs1_val + ins.current.imm) {
			// NA4 region (4 bytes): (REGIONSTART, REGIONSTART + 4)
			bins just_before_start     = {`REGIONSTART - 2};
			bins at_the_top     = {`REGIONSTART };
			bins at_the_bottom    = {`REGIONSTART + 2};     // 2 bytes before end → straddles out
			bins just_below = {`REGIONSTART + 4};     // just outside region
		}
	`endif

	// First three consecutive standard napot regions.
	// Region 0 -> LXWR 1111, Region 1 -> LXWR 1111, Region 2 -> LXWR 1000
	cfg_consecutive_napot: coverpoint (ins.current.csr[12'h3A0][23:0]) {
		bins locked_napot_regions = {24'b100110001001111110011111};
	}

	// First region is starting at `REGIONSTART, second region is at `REGIONSTART + `g, and third region is at `REGIONSTART + 2*`g.
	pmpaddr_consecutive_napot: coverpoint ( (pmpaddr[2] == (((`REGIONSTART+2**(`k+4)) >> 2) | (2**`k - 1))) 	&&
										    (pmpaddr[1] == (((`REGIONSTART+2**(`k+3)) >> 2) | (2**`k - 1))) 	&&
										    (pmpaddr[0] == `STANDARD_REGION)) {
		bins first_three_regions = {1};
	}

	napot_region: coverpoint (ins.current.csr[12'h3B0]) {
		bins address = {`STANDARD_REGION}; // NAPOT region with LXWR 1111
	}

	napot_setup: coverpoint (ins.current.csr[12'h3A0][7:0]) {
		bins napot_lxwr = {8'b10011111}; // NAPOT region with LXWR 1111
	}

	// First three consecutive standard tor regions.
	// Region 0 -> LXWR 1111, Region 1 -> LXWR 1111, Region 2 -> LXWR 1000
	cfg_consecutive_tor: coverpoint (ins.current.csr[12'h3A0]) {
		bins locked_tor_regions = {32'b10001000_10001111_10001111_00000000};
	}

	// PMP TOR regions configured as follows:
	// - Region 0: start at 0, end at `REGIONSTART + `g` (pmpaddr0)
	// - Region 1: start at `REGIONSTART + `g`, end at `REGIONSTART + 2*`g` (pmpaddr1)
	// - Region 2: start at `REGIONSTART + 2*`g`, end at `REGIONSTART + 3*`g` (pmpaddr2)
<<<<<<< HEAD
	pmpaddr_consecutive_tor: coverpoint ({ ((pmpaddr[3]) == ((`REGIONSTART + 3*`g) >> 2)) &&
									       ((pmpaddr[2]) == ((`REGIONSTART + 2*`g) >> 2)) &&
										   ((pmpaddr[1]) == ((`REGIONSTART + `g)   >> 2)) &&
										   ((pmpaddr[0]) == ((`REGIONSTART) 	   >> 2))  }) {
		bins first_three_region = {1};
	}

	tor_region: coverpoint ({ (pmpaddr[1]==(`REGIONSTART + `g)>>2) && (pmpaddr[0] == (`REGIONSTART >> 2)) }) {
		bins address = {1};
	}

	tor_setup: coverpoint (ins.current.csr[12'h3A0][15:8]) {
		bins tor_lxwr = { 8'b10001111}; // TOR region with LXWR 1111
=======
	pmpaddr_consecutive_tor: coverpoint ({ins.current.csr[12'h3B2], ins.current.csr[12'h3B1], ins.current.csr[12'h3B0]}) {
		bins first_three_regions = {{(`REGIONSTART + 3*`g_tor) >> 2, (`REGIONSTART + 2*`g_tor) >> 2, (`REGIONSTART + `g_tor) >> 2}};
	}

	tor_region_setup: coverpoint ({ins.current.csr[12'h3B1],ins.current.csr[12'h3B0],ins.current.csr[12'h3A0][7:0]}) {
		bins tor_lxwr = {(`REGIONSTART + `g_tor) >> 2,(`REGIONSTART >> 2), 8'b10001111}; // TOR region with LXWR 1111
>>>>>>> 60f1f9f1
	}

	`ifdef G_IS_0
		cfg_consecutive_na4: coverpoint (ins.current.csr[12'h3A0][23:0]) {
			bins locked_na4_regions = {24'b100100001001011110010111};
		}

		// PMP0, PMP1, PMP2: NA4, L=1, XWR=111 — regions at REGIONSTART, REGIONSTART+4, REGIONSTART+8
		pmpaddr_consecutive_na4: coverpoint ({ins.current.csr[12'h3B2], ins.current.csr[12'h3B1], ins.current.csr[12'h3B0]}) {
			bins first_three_regions = {{((`REGIONSTART + 8) >> 2), ((`REGIONSTART + 4) >> 2), (`REGIONSTART >> 2)}};
		}

		na4_region: coverpoint (ins.current.csr[12'h3B0]) {
			bins address = {`REGIONSTART >> 2}; // NA4 region with LXWR 1111
		}

		na4_setup: coverpoint (ins.current.csr[12'h3A0][7:0]) {
			bins na4_lxwr = { 8'b10010111}; // NA4 region with LXWR 1111
		}

	`endif

	cfg_consecutive_off: coverpoint (ins.current.csr[12'h3A0][23:0]) {
		bins locked_off_regions = {24'b100001111000011110000111};
	}

	cp_cfg_R: cross priv_mode_m, legal_lxwr, addr_in_region, read_c_instr;
	cp_cfg_W: cross priv_mode_m, legal_lxwr, addr_in_region, write_c_instr;

<<<<<<< HEAD
	cp_misaligned_napot: cross priv_mode_m, cfg_consecutive_napot, pmpaddr_consecutive_napot, addr_in_consecutive_regions, exec_c_instr;
	cp_cret_napot: cross priv_mode_m, napot_setup, napot_region, exec_c_instr, addr_adjacent_to_pmp_boundary;

	cp_misaligned_tor: cross priv_mode_m, cfg_consecutive_tor, pmpaddr_consecutive_tor, addr_in_consecutive_regions, exec_c_instr;
	cp_cret_tor: cross priv_mode_m, tor_setup, tor_region, exec_c_instr, addr_adjacent_to_pmp_boundary;
=======
	cp_misaligned_napot: cross priv_mode_m, cfg_consecutive_napot, pmpaddr_consecutive_napot, addr_in_consecutive_regions_napot, uncompressed_jalr;
	cp_cret_napot: cross priv_mode_m, napot_region_setup, exec_c_instr, addr_adjacent_to_pmp_boundary_napot;

	cp_misaligned_tor: cross priv_mode_m, cfg_consecutive_tor, pmpaddr_consecutive_tor, addr_in_consecutive_regions, uncompressed_jalr;
	cp_cret_tor: cross priv_mode_m, tor_region_setup, exec_c_instr, addr_adjacent_to_pmp_boundary_tor;
>>>>>>> 60f1f9f1

	`ifdef G_IS_0
		cp_misaligned_na4: cross priv_mode_m, cfg_consecutive_na4, pmpaddr_consecutive_na4, addr_in_consecutive_na4, exec_c_instr;
		cp_cret_na4: cross priv_mode_m, na4_setup, na4_region, exec_c_instr, addr_adjacent_to_na4_boundary;
	`endif

	cp_misaligned_off: cross priv_mode_m, cfg_consecutive_off, addr_in_consecutive_regions, exec_c_instr;

endgroup

function void pmpzca_sample(int hart, int issue, ins_t ins);

	logic [7:0] pmpcfg [63:0];
	logic [XLEN-1:0] pmpaddr [62:0];
	logic [14:0] pmp_hit;   // for first 15 Regions

	`ifdef XLEN32
	    // Each pmpcfg CSR holds 4 region configs in 32-bit (4x 8-bit)
    	for (int i = 0; i < 16; i++) begin
    	    logic [31:0] cfg_word = ins.current.csr[12'h3A0 + i];
    	    pmpcfg[i*4 + 0] = cfg_word[7:0];
    	    pmpcfg[i*4 + 1] = cfg_word[15:8];
    	    pmpcfg[i*4 + 2] = cfg_word[23:16];
    	    pmpcfg[i*4 + 3] = cfg_word[31:24];
    	end
	`elsif XLEN64
	    // Each pmpcfg CSR holds 8 region configs in 64-bit (8x 8-bit)
		for (int i = 0; i < 8; i++) begin
		    logic [63:0] cfg_word = ins.current.csr[12'h3A0 + 2*i];
		    pmpcfg[i*8 + 0] = cfg_word[7:0];
		    pmpcfg[i*8 + 1] = cfg_word[15:8];
		    pmpcfg[i*8 + 2] = cfg_word[23:16];
		    pmpcfg[i*8 + 3] = cfg_word[31:24];
		    pmpcfg[i*8 + 4] = cfg_word[39:32];
		    pmpcfg[i*8 + 5] = cfg_word[47:40];
		    pmpcfg[i*8 + 6] = cfg_word[55:48];
		    pmpcfg[i*8 + 7] = cfg_word[63:56];
		end
	`endif

	for (int j = 0; j < 63; j++) begin
		pmpaddr[j] = ins.current.csr[12'h3B0 + j];
	end

	for (int k = 0; k < 15; k++) begin  // Check for first 15 PMP regions
		pmp_hit[k] = (pmpaddr[k] == `STANDARD_REGION) || (pmpaddr[k] == `NON_STANDARD_REGION);
	end

	PMPZca_cg.sample(ins, pmpcfg, pmp_hit, pmpaddr);
endfunction<|MERGE_RESOLUTION|>--- conflicted
+++ resolved
@@ -169,7 +169,6 @@
 	// - Region 0: start at 0, end at `REGIONSTART + `g` (pmpaddr0)
 	// - Region 1: start at `REGIONSTART + `g`, end at `REGIONSTART + 2*`g` (pmpaddr1)
 	// - Region 2: start at `REGIONSTART + 2*`g`, end at `REGIONSTART + 3*`g` (pmpaddr2)
-<<<<<<< HEAD
 	pmpaddr_consecutive_tor: coverpoint ({ ((pmpaddr[3]) == ((`REGIONSTART + 3*`g) >> 2)) &&
 									       ((pmpaddr[2]) == ((`REGIONSTART + 2*`g) >> 2)) &&
 										   ((pmpaddr[1]) == ((`REGIONSTART + `g)   >> 2)) &&
@@ -183,14 +182,6 @@
 
 	tor_setup: coverpoint (ins.current.csr[12'h3A0][15:8]) {
 		bins tor_lxwr = { 8'b10001111}; // TOR region with LXWR 1111
-=======
-	pmpaddr_consecutive_tor: coverpoint ({ins.current.csr[12'h3B2], ins.current.csr[12'h3B1], ins.current.csr[12'h3B0]}) {
-		bins first_three_regions = {{(`REGIONSTART + 3*`g_tor) >> 2, (`REGIONSTART + 2*`g_tor) >> 2, (`REGIONSTART + `g_tor) >> 2}};
-	}
-
-	tor_region_setup: coverpoint ({ins.current.csr[12'h3B1],ins.current.csr[12'h3B0],ins.current.csr[12'h3A0][7:0]}) {
-		bins tor_lxwr = {(`REGIONSTART + `g_tor) >> 2,(`REGIONSTART >> 2), 8'b10001111}; // TOR region with LXWR 1111
->>>>>>> 60f1f9f1
 	}
 
 	`ifdef G_IS_0
@@ -220,19 +211,11 @@
 	cp_cfg_R: cross priv_mode_m, legal_lxwr, addr_in_region, read_c_instr;
 	cp_cfg_W: cross priv_mode_m, legal_lxwr, addr_in_region, write_c_instr;
 
-<<<<<<< HEAD
 	cp_misaligned_napot: cross priv_mode_m, cfg_consecutive_napot, pmpaddr_consecutive_napot, addr_in_consecutive_regions, exec_c_instr;
 	cp_cret_napot: cross priv_mode_m, napot_setup, napot_region, exec_c_instr, addr_adjacent_to_pmp_boundary;
 
 	cp_misaligned_tor: cross priv_mode_m, cfg_consecutive_tor, pmpaddr_consecutive_tor, addr_in_consecutive_regions, exec_c_instr;
 	cp_cret_tor: cross priv_mode_m, tor_setup, tor_region, exec_c_instr, addr_adjacent_to_pmp_boundary;
-=======
-	cp_misaligned_napot: cross priv_mode_m, cfg_consecutive_napot, pmpaddr_consecutive_napot, addr_in_consecutive_regions_napot, uncompressed_jalr;
-	cp_cret_napot: cross priv_mode_m, napot_region_setup, exec_c_instr, addr_adjacent_to_pmp_boundary_napot;
-
-	cp_misaligned_tor: cross priv_mode_m, cfg_consecutive_tor, pmpaddr_consecutive_tor, addr_in_consecutive_regions, uncompressed_jalr;
-	cp_cret_tor: cross priv_mode_m, tor_region_setup, exec_c_instr, addr_adjacent_to_pmp_boundary_tor;
->>>>>>> 60f1f9f1
 
 	`ifdef G_IS_0
 		cp_misaligned_na4: cross priv_mode_m, cfg_consecutive_na4, pmpaddr_consecutive_na4, addr_in_consecutive_na4, exec_c_instr;
