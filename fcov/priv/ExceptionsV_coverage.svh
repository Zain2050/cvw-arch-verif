///////////////////////////////////////////
//
// RISC-V Architectural Functional Coverage Covergroups
//
// Written: James Kaden Cassidy jacassidy@hmc.edu 28 Mar 2025
//
// Copyright (C) 2024 Harvey Mudd College, 10x Engineers, UET Lahore, Habib University
//
// SPDX-License-Identifier: Apache-2.0 WITH SHL-2.1
//
// Licensed under the Solderpad Hardware License v 2.1 (the “License”); you may not use this file
// except in compliance with the License, or, at your option, the Apache License version 2.0. You
// may obtain a copy of the License at
//
// https://solderpad.org/licenses/SHL-2.1/
//
// Unless required by applicable law or agreed to in writing, any work distributed under the
// License is distributed on an “AS IS” BASIS, WITHOUT WARRANTIES OR CONDITIONS OF ANY KIND,
// either express or implied. See the License for the specific language governing permissions
// and limitations under the License.
////////////////////////////////////////////////////////////////////////////////////////////////

`define COVER_EXCEPTIONSV

covergroup ExceptionsV_exceptions_cg with function sample(ins_t ins);
    option.per_instance = 0;

<<<<<<< HEAD
    vl_ff: coverpoint ins.current.insn { //vector load fault first operation
=======
    vtype_prev_vill_clear: coverpoint 1'(get_csr_val(ins.hart, ins.issue, `SAMPLE_BEFORE, "vtype", "vill")) {
        bins vill_not_set = {1'b0};
    }

    vtype_prev_vill_set: coverpoint 1'(get_csr_val(ins.hart, ins.issue, `SAMPLE_BEFORE, "vtype", "vill")) {
        bins vill_set = {1'b1};
    }

    vstart_zero: coverpoint get_csr_val(ins.hart, ins.issue, `SAMPLE_BEFORE, "vstart", "vstart") {
        bins target = {0};
    }

    vl_nonzero: coverpoint get_csr_val(ins.hart, ins.issue, `SAMPLE_BEFORE, "vstart", "vstart") {
        //Any value between max and 1
        bins target = {[`XLEN'h10000:`XLEN'h1]};
    }

    nontrivial: cross vtype_prev_vill_clear, vstart_zero, vl_nonzero;

    //TODO find new home for below

    vcsrs: coverpoint ins.current.insn[31:20] {
        bins vstart = {12'h008};
        bins vxsat  = {12'h009};
        bins vxrm   = {12'h00A};
        bins vcsr   = {12'h00F};
        bins vl     = {12'hC20};
        bins vtype  = {12'hC21};
        bins vlenb  = {12'hC22};
    }

    csrops: coverpoint ins.current.insn {
        wildcard bins csrrs     = {32'b????????????_?????_010_?????_1110011};
        wildcard bins csrrc     = {32'b????????????_?????_011_?????_1110011};
        wildcard bins csrrw     = {32'b????????????_?????_001_?????_1110011};
    }

    cp_vcsrrwc: cross vcsrs, csrops;

    //TODO find new home for above

    vset_i_vli_instructions: coverpoint ins.current.insn {
        wildcard bins vsetvli   =   {32'b0000_?_?_???_???_?????_111_?????_1010111};
        wildcard bins vsetivli  =   {32'b1100_?_?_???_???_?????_111_?????_1010111};
    }

    vsetvl_instruction: coverpoint ins.current.insn {
        wildcard bins vsetvl    =   {32'b1000000_?????_?????_111_?????_1010111};
    }

    //attempt to set lmul to all values
    vset_lmul: coverpoint ins.prev.insn[22:20] {
        //autofill 000-111
    }

    //attempt to set sew to all values
    vset_sew: coverpoint ins.prev.insn[25:23] {
        //autofill 000-111
    }

    rs2_vtype_legal: coverpoint ins.current.rs2_val[`XLEN-1:8] {
        bins legal     =   {0};
    }

    rs2_lmul_sew: coverpoint ins.current.rs2_val[5:0] {
        //autofill all combinations of lmul and sew
    }

    cp_sew_lmul_vsetvl:         cross vsetvl_instruction, rs2_vtype_legal, rs2_lmul_sew;
    cp_sew_lmul_vset_i_vli:     cross vset_i_vli_instructions, vset_sew, vset_lmul;

    mask_write: coverpoint ins.current.insn {
        wildcard bins vmand_mm  = {32'b011001_1??????????010?????1010111};
        wildcard bins vmnand_mm = {32'b011101_1??????????010?????1010111};
        wildcard bins vmandn_mm = {32'b011000_1??????????010?????1010111};
        wildcard bins vmxor_mm  = {32'b011011_1??????????010?????1010111};
        wildcard bins vmor_mm   = {32'b011010_1??????????010?????1010111};
        wildcard bins vmnor_mm  = {32'b011110_1??????????010?????1010111};
        wildcard bins vmorn_mm  = {32'b011100_1??????????010?????1010111};
        wildcard bins vmxnor_mm = {32'b011111_1??????????010?????1010111};
    }

    vtype_lmulge1: coverpoint 3'(get_csr_val(ins.hart, ins.issue, `SAMPLE_BEFORE, "vtype", "vlmul")) {
        bins one    = {3'b000};
        bins two    = {3'b001};
        bins four   = {3'b010};
        bins eight  = {3'b011};
    }

    vl_max: coverpoint (get_csr_val(ins.hart, ins.issue, `SAMPLE_BEFORE, "vl", "vl") ==
                        get_csr_val(ins.hart, ins.issue, `SAMPLE_BEFORE, "vlenb", "vlenb") * 8) {
        bins target = {1'b1};
    }

    cr_mask_write_lmulge1: cross vtype_lmulge1, mask_write, nontrivial, vl_max;

    rs2_lmulge1_sew8: coverpoint ins.current.rs2_val[7:0] {
        wildcard bins lmul_one      = {8'b??_000_000};
        wildcard bins lmul_two      = {8'b??_000_001};
        wildcard bins lmul_four     = {8'b??_000_010};
        wildcard bins lmul_eight    = {8'b??_000_011};
    }

    whole_register_load_store: coverpoint ins.current.insn {
        wildcard bins load  = {32'b???_?_00_?_01000_?????_???_?????_0000111};
        wildcard bins store = {32'b???_?_00_?_01000_?????_???_?????_0100111};
    }

    vset_lmulge1:   coverpoint ins.current.insn[22:20] {
        bins one    = {3'b000};
        bins two    = {3'b001};
        bins four   = {3'b010};
        bins eight  = {3'b011};
    }
    vset_sew8:      coverpoint ins.current.insn[25:23] {
        bins target = {3'b000};
    }

    cr_vill_vsetvl:     cross vsetvl_instruction, vtype_prev_vill_set, rs2_vtype_legal, rs2_lmulge1_sew8;
    cr_vill_vset_i_vli: cross vset_i_vli_instructions, vtype_prev_vill_set, vset_lmulge1, vset_sew8;

    cr_lmul_vsetvl:     cross vtype_prev_vill_clear,    vsetvl_instruction,         vtype_lmulge1,    rs2_lmulge1_sew8, rs2_vtype_legal;
    cr_lmul_vset_i_vli: cross vtype_prev_vill_clear,    vset_i_vli_instructions,    vtype_lmulge1,    vset_lmulge1, vset_sew8;

    cr_vill_whole_register_load_store: cross vl_nonzero, vstart_zero, whole_register_load_store, vtype_prev_vill_set;
    cr_lmul_whole_register_load_store: cross vl_max, nontrivial, whole_register_load_store, vtype_lmulge1;

    vl_ff: coverpoint ins.current.insn {
>>>>>>> 0072f5d5
        bins load = {32'b???_0_00_?_10000_?????_???_?????_0000111};
    }

    vl_update: coverpoint (get_csr_val(ins.hart, ins.issue, `SAMPLE_AFTER, "vl", "vl") !=
                           get_csr_val(ins.hart, ins.issue, `SAMPLE_BEFORE, "vl", "vl")) {
        bins vl_updated = {1'b1};
    }


//     Test: coverpoint ins.current.insn[31:29] {
//         bins one    = {3'b000};
//         bins two    = {3'b001};
//         bins three  = {3'b010};
//         bins four   = {3'b011};
//         bins five   = {3'b100};
//         bins six    = {3'b101};
//         bins seven  = {3'b110};
//         bins eight  = {3'b111};
//     }

//     //TODO find new home for coverpoint bellow on spreadsheet

//     vstart_write: coverpoint ins.current.insn {
//         wildcard bins vstart_csrrw     = {32'b000000001000_?????_001_?????_1110011};
//     }

//     rs1_val_pow_2: coverpoint unsigned'(ins.current.rs1_val) {
//         bins zero = {1};
//         bins one = {2};
//         bins two = {4};
//         bins three = {8};
//         bins four = {16};
//         bins five = {32};
//         bins six = {64};
//         bins seven = {128};
//         bins eight = {256};
//         bins nine = {512};
//         bins ten = {1024};
//         bins eleven = {2048};
//         bins twelve = {4096};
//         bins thirteen = {8192};
//         bins fourteen = {16384};
//         bins fifteen = {32768};
//         bins sixteen = {65536};
//     }

//     set_vstart_pow_2: cross vstart_write, rs1_val_pow_2;

//     arithmatic_vstart_pow_2: cross vstart_write, rs1_val_pow_2, vector_vector_arithmatic_instruction;

//     //TODO find new home for coverpoint above on spreadsheet (currently at top of exceptions I think)


//     vstart_set_non_zero: coverpoint (get_csr_val(ins.hart, ins.issue, `SAMPLE_BEFORE, "vstart", "vstart") == '0 &
//                                      get_csr_val(ins.hart, ins.issue, `SAMPLE_AFTER, "vstart", "vstart") != '0) {
//         //boolean coverpoint
//     }

//     vector_vector_arithmatic_instruction: coverpoint ins.current.insn[14:0] {
//         bins arithmatic_vv_opcode = {15'b000_?????_1010111};
//     }

//     vtype_prev_vill_set: coverpoint 1'(get_csr_val(ins.hart, ins.issue, `SAMPLE_BEFORE, "vtype", "vill")) {
//         bins vill_set = {1'b1};
//     }
//     //TODO coverpoint may be unreachable
//     vstart_not_modified_illegal_instruction: cross vtype_prev_vill_set, vector_vector_arithmatic_instruction, vstart_set_non_zero;

endgroup


function void exceptionsv_sample(int hart, int issue, ins_t ins);
    // if(traceDataQ[hart][issue][0].inst_name[0] == "v") begin
        ExceptionsV_exceptions_cg.sample(ins);
    // end
endfunction<|MERGE_RESOLUTION|>--- conflicted
+++ resolved
@@ -25,145 +25,18 @@
 covergroup ExceptionsV_exceptions_cg with function sample(ins_t ins);
     option.per_instance = 0;
 
-<<<<<<< HEAD
-    vl_ff: coverpoint ins.current.insn { //vector load fault first operation
-=======
-    vtype_prev_vill_clear: coverpoint 1'(get_csr_val(ins.hart, ins.issue, `SAMPLE_BEFORE, "vtype", "vill")) {
-        bins vill_not_set = {1'b0};
+    test: coverpoint ins.current.insn[0] {
+        bins one    = {0};
     }
 
-    vtype_prev_vill_set: coverpoint 1'(get_csr_val(ins.hart, ins.issue, `SAMPLE_BEFORE, "vtype", "vill")) {
-        bins vill_set = {1'b1};
-    }
+    // vl_ff: coverpoint ins.current.insn { //vector load fault first operation
+    //     bins load = {32'b???_0_00_?_10000_?????_???_?????_0000111};
+    // }
 
-    vstart_zero: coverpoint get_csr_val(ins.hart, ins.issue, `SAMPLE_BEFORE, "vstart", "vstart") {
-        bins target = {0};
-    }
-
-    vl_nonzero: coverpoint get_csr_val(ins.hart, ins.issue, `SAMPLE_BEFORE, "vstart", "vstart") {
-        //Any value between max and 1
-        bins target = {[`XLEN'h10000:`XLEN'h1]};
-    }
-
-    nontrivial: cross vtype_prev_vill_clear, vstart_zero, vl_nonzero;
-
-    //TODO find new home for below
-
-    vcsrs: coverpoint ins.current.insn[31:20] {
-        bins vstart = {12'h008};
-        bins vxsat  = {12'h009};
-        bins vxrm   = {12'h00A};
-        bins vcsr   = {12'h00F};
-        bins vl     = {12'hC20};
-        bins vtype  = {12'hC21};
-        bins vlenb  = {12'hC22};
-    }
-
-    csrops: coverpoint ins.current.insn {
-        wildcard bins csrrs     = {32'b????????????_?????_010_?????_1110011};
-        wildcard bins csrrc     = {32'b????????????_?????_011_?????_1110011};
-        wildcard bins csrrw     = {32'b????????????_?????_001_?????_1110011};
-    }
-
-    cp_vcsrrwc: cross vcsrs, csrops;
-
-    //TODO find new home for above
-
-    vset_i_vli_instructions: coverpoint ins.current.insn {
-        wildcard bins vsetvli   =   {32'b0000_?_?_???_???_?????_111_?????_1010111};
-        wildcard bins vsetivli  =   {32'b1100_?_?_???_???_?????_111_?????_1010111};
-    }
-
-    vsetvl_instruction: coverpoint ins.current.insn {
-        wildcard bins vsetvl    =   {32'b1000000_?????_?????_111_?????_1010111};
-    }
-
-    //attempt to set lmul to all values
-    vset_lmul: coverpoint ins.prev.insn[22:20] {
-        //autofill 000-111
-    }
-
-    //attempt to set sew to all values
-    vset_sew: coverpoint ins.prev.insn[25:23] {
-        //autofill 000-111
-    }
-
-    rs2_vtype_legal: coverpoint ins.current.rs2_val[`XLEN-1:8] {
-        bins legal     =   {0};
-    }
-
-    rs2_lmul_sew: coverpoint ins.current.rs2_val[5:0] {
-        //autofill all combinations of lmul and sew
-    }
-
-    cp_sew_lmul_vsetvl:         cross vsetvl_instruction, rs2_vtype_legal, rs2_lmul_sew;
-    cp_sew_lmul_vset_i_vli:     cross vset_i_vli_instructions, vset_sew, vset_lmul;
-
-    mask_write: coverpoint ins.current.insn {
-        wildcard bins vmand_mm  = {32'b011001_1??????????010?????1010111};
-        wildcard bins vmnand_mm = {32'b011101_1??????????010?????1010111};
-        wildcard bins vmandn_mm = {32'b011000_1??????????010?????1010111};
-        wildcard bins vmxor_mm  = {32'b011011_1??????????010?????1010111};
-        wildcard bins vmor_mm   = {32'b011010_1??????????010?????1010111};
-        wildcard bins vmnor_mm  = {32'b011110_1??????????010?????1010111};
-        wildcard bins vmorn_mm  = {32'b011100_1??????????010?????1010111};
-        wildcard bins vmxnor_mm = {32'b011111_1??????????010?????1010111};
-    }
-
-    vtype_lmulge1: coverpoint 3'(get_csr_val(ins.hart, ins.issue, `SAMPLE_BEFORE, "vtype", "vlmul")) {
-        bins one    = {3'b000};
-        bins two    = {3'b001};
-        bins four   = {3'b010};
-        bins eight  = {3'b011};
-    }
-
-    vl_max: coverpoint (get_csr_val(ins.hart, ins.issue, `SAMPLE_BEFORE, "vl", "vl") ==
-                        get_csr_val(ins.hart, ins.issue, `SAMPLE_BEFORE, "vlenb", "vlenb") * 8) {
-        bins target = {1'b1};
-    }
-
-    cr_mask_write_lmulge1: cross vtype_lmulge1, mask_write, nontrivial, vl_max;
-
-    rs2_lmulge1_sew8: coverpoint ins.current.rs2_val[7:0] {
-        wildcard bins lmul_one      = {8'b??_000_000};
-        wildcard bins lmul_two      = {8'b??_000_001};
-        wildcard bins lmul_four     = {8'b??_000_010};
-        wildcard bins lmul_eight    = {8'b??_000_011};
-    }
-
-    whole_register_load_store: coverpoint ins.current.insn {
-        wildcard bins load  = {32'b???_?_00_?_01000_?????_???_?????_0000111};
-        wildcard bins store = {32'b???_?_00_?_01000_?????_???_?????_0100111};
-    }
-
-    vset_lmulge1:   coverpoint ins.current.insn[22:20] {
-        bins one    = {3'b000};
-        bins two    = {3'b001};
-        bins four   = {3'b010};
-        bins eight  = {3'b011};
-    }
-    vset_sew8:      coverpoint ins.current.insn[25:23] {
-        bins target = {3'b000};
-    }
-
-    cr_vill_vsetvl:     cross vsetvl_instruction, vtype_prev_vill_set, rs2_vtype_legal, rs2_lmulge1_sew8;
-    cr_vill_vset_i_vli: cross vset_i_vli_instructions, vtype_prev_vill_set, vset_lmulge1, vset_sew8;
-
-    cr_lmul_vsetvl:     cross vtype_prev_vill_clear,    vsetvl_instruction,         vtype_lmulge1,    rs2_lmulge1_sew8, rs2_vtype_legal;
-    cr_lmul_vset_i_vli: cross vtype_prev_vill_clear,    vset_i_vli_instructions,    vtype_lmulge1,    vset_lmulge1, vset_sew8;
-
-    cr_vill_whole_register_load_store: cross vl_nonzero, vstart_zero, whole_register_load_store, vtype_prev_vill_set;
-    cr_lmul_whole_register_load_store: cross vl_max, nontrivial, whole_register_load_store, vtype_lmulge1;
-
-    vl_ff: coverpoint ins.current.insn {
->>>>>>> 0072f5d5
-        bins load = {32'b???_0_00_?_10000_?????_???_?????_0000111};
-    }
-
-    vl_update: coverpoint (get_csr_val(ins.hart, ins.issue, `SAMPLE_AFTER, "vl", "vl") !=
-                           get_csr_val(ins.hart, ins.issue, `SAMPLE_BEFORE, "vl", "vl")) {
-        bins vl_updated = {1'b1};
-    }
+    // vl_update: coverpoint (get_csr_val(ins.hart, ins.issue, `SAMPLE_AFTER, "vl", "vl") !=
+    //                        get_csr_val(ins.hart, ins.issue, `SAMPLE_BEFORE, "vl", "vl")) {
+    //     bins vl_updated = {1'b1};
+    // }
 
 
 //     Test: coverpoint ins.current.insn[31:29] {
