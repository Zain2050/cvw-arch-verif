--- conflicted
+++ resolved
@@ -63,10 +63,10 @@
         // all word offsets
     }     
     priv_mode_u: coverpoint ins.current.mode {
-       bins U_mode = {2'b00};
+        bins U_mode = {2'b00};
     }
     priv_mode_m: coverpoint ins.current.mode {
-       bins M_mode = {2'b11};
+        bins M_mode = {2'b11};
     }
     mstatus_ube: coverpoint ins.current.csr[12'h300][6] { // ube is mstatus[6]
     }
@@ -124,20 +124,6 @@
     `endif
 endgroup
 
-<<<<<<< HEAD
 function void endianu_sample(int hart, int issue, ins_t ins);
     EndianU_endian_cg.sample(ins);
-endfunction
-=======
-function void endianu_sample(int hart, int issue);
-    ins_endianu_t ins;
-
-    ins = new(hart, issue, traceDataQ); 
-    ins.add_rd(0);
-    ins.add_rs1(2);
-    ins.add_csr(1);
-   
-    EndianU_endian_cg.sample(ins);
-    
-endfunction
->>>>>>> 54cfaf93
+endfunction